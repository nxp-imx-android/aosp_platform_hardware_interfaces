/*
 * Copyright (C) 2016-2018 The Android Open Source Project
 *
 * Licensed under the Apache License, Version 2.0 (the "License");
 * you may not use this file except in compliance with the License.
 * You may obtain a copy of the License at
 *
 *      http://www.apache.org/licenses/LICENSE-2.0
 *
 * Unless required by applicable law or agreed to in writing, software
 * distributed under the License is distributed on an "AS IS" BASIS,
 * WITHOUT WARRANTIES OR CONDITIONS OF ANY KIND, either express or implied.
 * See the License for the specific language governing permissions and
 * limitations under the License.
 */

#define LOG_TAG "camera_hidl_hal_test"

#include <algorithm>
#include <chrono>
#include <mutex>
#include <regex>
#include <unordered_map>
#include <unordered_set>
#include <condition_variable>

#include <inttypes.h>

#include <android/hardware/camera/device/1.0/ICameraDevice.h>
#include <android/hardware/camera/device/3.2/ICameraDevice.h>
#include <android/hardware/camera/device/3.5/ICameraDevice.h>
#include <android/hardware/camera/device/3.3/ICameraDeviceSession.h>
#include <android/hardware/camera/device/3.4/ICameraDeviceSession.h>
#include <android/hardware/camera/device/3.5/ICameraDeviceSession.h>
#include <android/hardware/camera/device/3.4/ICameraDeviceCallback.h>
#include <android/hardware/camera/device/3.5/ICameraDeviceCallback.h>
#include <android/hardware/camera/provider/2.4/ICameraProvider.h>
#include <android/hardware/camera/provider/2.5/ICameraProvider.h>
#include <android/hardware/camera/metadata/3.4/types.h>
#include <android/hidl/manager/1.0/IServiceManager.h>
#include <binder/MemoryHeapBase.h>
#include <CameraMetadata.h>
#include <CameraParameters.h>
#include <cutils/properties.h>
#include <fmq/MessageQueue.h>
#include <grallocusage/GrallocUsageConversion.h>
#include <gui/BufferItemConsumer.h>
#include <gui/BufferQueue.h>
#include <gui/Surface.h>
#include <hardware/gralloc.h>
#include <hardware/gralloc1.h>
#include <system/camera.h>
#include <system/camera_metadata.h>
#include <ui/GraphicBuffer.h>

#include <android/hardware/graphics/allocator/2.0/IAllocator.h>
#include <android/hardware/graphics/mapper/2.0/IMapper.h>
#include <android/hardware/graphics/mapper/2.0/types.h>
#include <android/hidl/allocator/1.0/IAllocator.h>
#include <android/hidl/memory/1.0/IMapper.h>
#include <android/hidl/memory/1.0/IMemory.h>

#include <VtsHalHidlTargetTestBase.h>
#include <VtsHalHidlTargetTestEnvBase.h>

using namespace ::android::hardware::camera::device;
using ::android::hardware::Return;
using ::android::hardware::Void;
using ::android::hardware::hidl_bitfield;
using ::android::hardware::hidl_handle;
using ::android::hardware::hidl_string;
using ::android::hardware::hidl_vec;
using ::android::sp;
using ::android::wp;
using ::android::GraphicBuffer;
using ::android::IGraphicBufferProducer;
using ::android::IGraphicBufferConsumer;
using ::android::BufferQueue;
using ::android::BufferItemConsumer;
using ::android::Surface;
using ::android::hardware::graphics::common::V1_0::BufferUsage;
using ::android::hardware::graphics::common::V1_0::Dataspace;
using ::android::hardware::graphics::common::V1_0::PixelFormat;
using ::android::hardware::camera::common::V1_0::Status;
using ::android::hardware::camera::common::V1_0::CameraDeviceStatus;
using ::android::hardware::camera::common::V1_0::TorchMode;
using ::android::hardware::camera::common::V1_0::TorchModeStatus;
using ::android::hardware::camera::common::V1_0::helper::CameraParameters;
using ::android::hardware::camera::common::V1_0::helper::Size;
using ::android::hardware::camera::provider::V2_4::ICameraProvider;
using ::android::hardware::camera::provider::V2_4::ICameraProviderCallback;
using ::android::hardware::camera::device::V3_2::ICameraDevice;
using ::android::hardware::camera::device::V3_2::BufferCache;
using ::android::hardware::camera::device::V3_2::CaptureRequest;
using ::android::hardware::camera::device::V3_2::CaptureResult;
using ::android::hardware::camera::device::V3_2::ICameraDeviceSession;
using ::android::hardware::camera::device::V3_2::NotifyMsg;
using ::android::hardware::camera::device::V3_2::RequestTemplate;
using ::android::hardware::camera::device::V3_2::StreamType;
using ::android::hardware::camera::device::V3_2::StreamRotation;
using ::android::hardware::camera::device::V3_2::StreamConfiguration;
using ::android::hardware::camera::device::V3_2::StreamConfigurationMode;
using ::android::hardware::camera::device::V3_2::CameraMetadata;
using ::android::hardware::camera::device::V3_2::HalStreamConfiguration;
using ::android::hardware::camera::device::V3_2::BufferStatus;
using ::android::hardware::camera::device::V3_2::StreamBuffer;
using ::android::hardware::camera::device::V3_2::MsgType;
using ::android::hardware::camera::device::V3_2::ErrorMsg;
using ::android::hardware::camera::device::V3_2::ErrorCode;
using ::android::hardware::camera::device::V1_0::CameraFacing;
using ::android::hardware::camera::device::V1_0::NotifyCallbackMsg;
using ::android::hardware::camera::device::V1_0::CommandType;
using ::android::hardware::camera::device::V1_0::DataCallbackMsg;
using ::android::hardware::camera::device::V1_0::CameraFrameMetadata;
using ::android::hardware::camera::device::V1_0::ICameraDevicePreviewCallback;
using ::android::hardware::camera::device::V1_0::FrameCallbackFlag;
using ::android::hardware::camera::device::V1_0::HandleTimestampMessage;
using ::android::hardware::camera::metadata::V3_4::CameraMetadataEnumAndroidSensorInfoColorFilterArrangement;
using ::android::hardware::camera::metadata::V3_4::CameraMetadataTag;
using ::android::hardware::camera::device::V3_4::PhysicalCameraMetadata;
using ::android::hardware::MessageQueue;
using ::android::hardware::kSynchronizedReadWrite;
using ::android::hidl::allocator::V1_0::IAllocator;
using ::android::hidl::memory::V1_0::IMemory;
using ::android::hidl::memory::V1_0::IMapper;
using ResultMetadataQueue = MessageQueue<uint8_t, kSynchronizedReadWrite>;
using ::android::hidl::manager::V1_0::IServiceManager;

using namespace ::android::hardware::camera;

const uint32_t kMaxPreviewWidth = 1920;
const uint32_t kMaxPreviewHeight = 1080;
const uint32_t kMaxVideoWidth = 4096;
const uint32_t kMaxVideoHeight = 2160;
const int64_t kStreamBufferTimeoutSec = 3;
const int64_t kAutoFocusTimeoutSec = 5;
const int64_t kTorchTimeoutSec = 1;
const int64_t kEmptyFlushTimeoutMSec = 200;
const char kDumpOutput[] = "/dev/null";
const uint32_t kBurstFrameCount = 10;
const int64_t kBufferReturnTimeoutSec = 1;

struct AvailableStream {
    int32_t width;
    int32_t height;
    int32_t format;
};

struct AvailableZSLInputOutput {
    int32_t inputFormat;
    int32_t outputFormat;
};

enum ReprocessType {
    PRIV_REPROCESS,
    YUV_REPROCESS,
};

namespace {
    // "device@<version>/legacy/<id>"
    const char *kDeviceNameRE = "device@([0-9]+\\.[0-9]+)/%s/(.+)";
    const int CAMERA_DEVICE_API_VERSION_3_5 = 0x305;
    const int CAMERA_DEVICE_API_VERSION_3_4 = 0x304;
    const int CAMERA_DEVICE_API_VERSION_3_3 = 0x303;
    const int CAMERA_DEVICE_API_VERSION_3_2 = 0x302;
    const int CAMERA_DEVICE_API_VERSION_1_0 = 0x100;
    const char *kHAL3_5 = "3.5";
    const char *kHAL3_4 = "3.4";
    const char *kHAL3_3 = "3.3";
    const char *kHAL3_2 = "3.2";
    const char *kHAL1_0 = "1.0";

    bool matchDeviceName(const hidl_string& deviceName,
            const hidl_string &providerType,
            std::string* deviceVersion,
            std::string* cameraId) {
        ::android::String8 pattern;
        pattern.appendFormat(kDeviceNameRE, providerType.c_str());
        std::regex e(pattern.string());
        std::string deviceNameStd(deviceName.c_str());
        std::smatch sm;
        if (std::regex_match(deviceNameStd, sm, e)) {
            if (deviceVersion != nullptr) {
                *deviceVersion = sm[1];
            }
            if (cameraId != nullptr) {
                *cameraId = sm[2];
            }
            return true;
        }
        return false;
    }

    int getCameraDeviceVersion(const hidl_string& deviceName,
            const hidl_string &providerType) {
        std::string version;
        bool match = matchDeviceName(deviceName, providerType, &version, nullptr);
        if (!match) {
            return -1;
        }

        if (version.compare(kHAL3_5) == 0) {
            return CAMERA_DEVICE_API_VERSION_3_5;
        } else if (version.compare(kHAL3_4) == 0) {
            return CAMERA_DEVICE_API_VERSION_3_4;
        } else if (version.compare(kHAL3_3) == 0) {
            return CAMERA_DEVICE_API_VERSION_3_3;
        } else if (version.compare(kHAL3_2) == 0) {
            return CAMERA_DEVICE_API_VERSION_3_2;
        } else if (version.compare(kHAL1_0) == 0) {
            return CAMERA_DEVICE_API_VERSION_1_0;
        }
        return 0;
    }

    bool parseProviderName(const std::string& name, std::string *type /*out*/,
            uint32_t *id /*out*/) {
        if (!type || !id) {
            ADD_FAILURE();
            return false;
        }

        std::string::size_type slashIdx = name.find('/');
        if (slashIdx == std::string::npos || slashIdx == name.size() - 1) {
            ADD_FAILURE() << "Provider name does not have / separator between type"
                    "and id";
            return false;
        }

        std::string typeVal = name.substr(0, slashIdx);

        char *endPtr;
        errno = 0;
        long idVal = strtol(name.c_str() + slashIdx + 1, &endPtr, 10);
        if (errno != 0) {
            ADD_FAILURE() << "cannot parse provider id as an integer:" <<
                    name.c_str() << strerror(errno) << errno;
            return false;
        }
        if (endPtr != name.c_str() + name.size()) {
            ADD_FAILURE() << "provider id has unexpected length " << name.c_str();
            return false;
        }
        if (idVal < 0) {
            ADD_FAILURE() << "id is negative: " << name.c_str() << idVal;
            return false;
        }

        *type = typeVal;
        *id = static_cast<uint32_t>(idVal);

        return true;
    }

    Status mapToStatus(::android::status_t s)  {
        switch(s) {
            case ::android::OK:
                return Status::OK ;
            case ::android::BAD_VALUE:
                return Status::ILLEGAL_ARGUMENT ;
            case -EBUSY:
                return Status::CAMERA_IN_USE;
            case -EUSERS:
                return Status::MAX_CAMERAS_IN_USE;
            case ::android::UNKNOWN_TRANSACTION:
                return Status::METHOD_NOT_SUPPORTED;
            case ::android::INVALID_OPERATION:
                return Status::OPERATION_NOT_SUPPORTED;
            case ::android::DEAD_OBJECT:
                return Status::CAMERA_DISCONNECTED;
        }
        ALOGW("Unexpected HAL status code %d", s);
        return Status::OPERATION_NOT_SUPPORTED;
    }
}

// Test environment for camera
class CameraHidlEnvironment : public ::testing::VtsHalHidlTargetTestEnvBase {
   public:
    // get the test environment singleton
    static CameraHidlEnvironment* Instance() {
        static CameraHidlEnvironment* instance = new CameraHidlEnvironment;
        return instance;
    }

    virtual void HidlSetUp() override { ALOGI("SetUp CameraHidlEnvironment"); }

    virtual void HidlTearDown() override { ALOGI("TearDown CameraHidlEnvironment"); }

    virtual void registerTestServices() override { registerTestService<ICameraProvider>(); }

   private:
    CameraHidlEnvironment() {}

    GTEST_DISALLOW_COPY_AND_ASSIGN_(CameraHidlEnvironment);
};

struct BufferItemHander: public BufferItemConsumer::FrameAvailableListener {
    BufferItemHander(wp<BufferItemConsumer> consumer) : mConsumer(consumer) {}

    void onFrameAvailable(const android::BufferItem&) override {
        sp<BufferItemConsumer> consumer = mConsumer.promote();
        ASSERT_NE(nullptr, consumer.get());

        android::BufferItem buffer;
        ASSERT_EQ(android::OK, consumer->acquireBuffer(&buffer, 0));
        ASSERT_EQ(android::OK, consumer->releaseBuffer(buffer));
    }

 private:
    wp<BufferItemConsumer> mConsumer;
};

struct PreviewWindowCb : public ICameraDevicePreviewCallback {
    PreviewWindowCb(sp<ANativeWindow> anw) : mPreviewWidth(0),
            mPreviewHeight(0), mFormat(0), mPreviewUsage(0),
            mPreviewSwapInterval(-1), mCrop{-1, -1, -1, -1}, mAnw(anw) {}

    using dequeueBuffer_cb =
            std::function<void(Status status, uint64_t bufferId,
                    const hidl_handle& buffer, uint32_t stride)>;
    Return<void> dequeueBuffer(dequeueBuffer_cb _hidl_cb) override;

    Return<Status> enqueueBuffer(uint64_t bufferId) override;

    Return<Status> cancelBuffer(uint64_t bufferId) override;

    Return<Status> setBufferCount(uint32_t count) override;

    Return<Status> setBuffersGeometry(uint32_t w,
            uint32_t h, PixelFormat format) override;

    Return<Status> setCrop(int32_t left, int32_t top,
            int32_t right, int32_t bottom) override;

    Return<Status> setUsage(BufferUsage usage) override;

    Return<Status> setSwapInterval(int32_t interval) override;

    using getMinUndequeuedBufferCount_cb =
            std::function<void(Status status, uint32_t count)>;
    Return<void> getMinUndequeuedBufferCount(
            getMinUndequeuedBufferCount_cb _hidl_cb) override;

    Return<Status> setTimestamp(int64_t timestamp) override;

 private:
    struct BufferHasher {
        size_t operator()(const buffer_handle_t& buf) const {
            if (buf == nullptr)
                return 0;

            size_t result = 1;
            result = 31 * result + buf->numFds;
            for (int i = 0; i < buf->numFds; i++) {
                result = 31 * result + buf->data[i];
            }
            return result;
        }
    };

    struct BufferComparator {
        bool operator()(const buffer_handle_t& buf1,
                const buffer_handle_t& buf2) const {
            if (buf1->numFds == buf2->numFds) {
                for (int i = 0; i < buf1->numFds; i++) {
                    if (buf1->data[i] != buf2->data[i]) {
                        return false;
                    }
                }
                return true;
            }
            return false;
        }
    };

    std::pair<bool, uint64_t> getBufferId(ANativeWindowBuffer* anb);
    void cleanupCirculatingBuffers();

    std::mutex mBufferIdMapLock; // protecting mBufferIdMap and mNextBufferId
    typedef std::unordered_map<const buffer_handle_t, uint64_t,
            BufferHasher, BufferComparator> BufferIdMap;

    BufferIdMap mBufferIdMap; // stream ID -> per stream buffer ID map
    std::unordered_map<uint64_t, ANativeWindowBuffer*> mReversedBufMap;
    uint64_t mNextBufferId = 1;

    uint32_t mPreviewWidth, mPreviewHeight;
    int mFormat, mPreviewUsage;
    int32_t mPreviewSwapInterval;
    android_native_rect_t mCrop;
    sp<ANativeWindow> mAnw;     //Native window reference
};

std::pair<bool, uint64_t> PreviewWindowCb::getBufferId(
        ANativeWindowBuffer* anb) {
    std::lock_guard<std::mutex> lock(mBufferIdMapLock);

    buffer_handle_t& buf = anb->handle;
    auto it = mBufferIdMap.find(buf);
    if (it == mBufferIdMap.end()) {
        uint64_t bufId = mNextBufferId++;
        mBufferIdMap[buf] = bufId;
        mReversedBufMap[bufId] = anb;
        return std::make_pair(true, bufId);
    } else {
        return std::make_pair(false, it->second);
    }
}

void PreviewWindowCb::cleanupCirculatingBuffers() {
    std::lock_guard<std::mutex> lock(mBufferIdMapLock);
    mBufferIdMap.clear();
    mReversedBufMap.clear();
}

Return<void> PreviewWindowCb::dequeueBuffer(dequeueBuffer_cb _hidl_cb) {
    ANativeWindowBuffer* anb;
    auto rc = native_window_dequeue_buffer_and_wait(mAnw.get(), &anb);
    uint64_t bufferId = 0;
    uint32_t stride = 0;
    hidl_handle buf = nullptr;
    if (rc == ::android::OK) {
        auto pair = getBufferId(anb);
        buf = (pair.first) ? anb->handle : nullptr;
        bufferId = pair.second;
        stride = anb->stride;
    }

    _hidl_cb(mapToStatus(rc), bufferId, buf, stride);
    return Void();
}

Return<Status> PreviewWindowCb::enqueueBuffer(uint64_t bufferId) {
    if (mReversedBufMap.count(bufferId) == 0) {
        ALOGE("%s: bufferId %" PRIu64 " not found", __FUNCTION__, bufferId);
        return Status::ILLEGAL_ARGUMENT;
    }
    return mapToStatus(mAnw->queueBuffer(mAnw.get(),
            mReversedBufMap.at(bufferId), -1));
}

Return<Status> PreviewWindowCb::cancelBuffer(uint64_t bufferId) {
    if (mReversedBufMap.count(bufferId) == 0) {
        ALOGE("%s: bufferId %" PRIu64 " not found", __FUNCTION__, bufferId);
        return Status::ILLEGAL_ARGUMENT;
    }
    return mapToStatus(mAnw->cancelBuffer(mAnw.get(),
            mReversedBufMap.at(bufferId), -1));
}

Return<Status> PreviewWindowCb::setBufferCount(uint32_t count) {
    if (mAnw.get() != nullptr) {
        // WAR for b/27039775
        native_window_api_disconnect(mAnw.get(), NATIVE_WINDOW_API_CAMERA);
        native_window_api_connect(mAnw.get(), NATIVE_WINDOW_API_CAMERA);
        if (mPreviewWidth != 0) {
            native_window_set_buffers_dimensions(mAnw.get(),
                    mPreviewWidth, mPreviewHeight);
            native_window_set_buffers_format(mAnw.get(), mFormat);
        }
        if (mPreviewUsage != 0) {
            native_window_set_usage(mAnw.get(), mPreviewUsage);
        }
        if (mPreviewSwapInterval >= 0) {
            mAnw->setSwapInterval(mAnw.get(), mPreviewSwapInterval);
        }
        if (mCrop.left >= 0) {
            native_window_set_crop(mAnw.get(), &(mCrop));
        }
    }

    auto rc = native_window_set_buffer_count(mAnw.get(), count);
    if (rc == ::android::OK) {
        cleanupCirculatingBuffers();
    }

    return mapToStatus(rc);
}

Return<Status> PreviewWindowCb::setBuffersGeometry(uint32_t w, uint32_t h,
        PixelFormat format) {
    auto rc = native_window_set_buffers_dimensions(mAnw.get(), w, h);
    if (rc == ::android::OK) {
        mPreviewWidth = w;
        mPreviewHeight = h;
        rc = native_window_set_buffers_format(mAnw.get(),
                static_cast<int>(format));
        if (rc == ::android::OK) {
            mFormat = static_cast<int>(format);
        }
    }

    return mapToStatus(rc);
}

Return<Status> PreviewWindowCb::setCrop(int32_t left, int32_t top,
        int32_t right, int32_t bottom) {
    android_native_rect_t crop = { left, top, right, bottom };
    auto rc = native_window_set_crop(mAnw.get(), &crop);
    if (rc == ::android::OK) {
        mCrop = crop;
    }
    return mapToStatus(rc);
}

Return<Status> PreviewWindowCb::setUsage(BufferUsage usage) {
    auto rc = native_window_set_usage(mAnw.get(), static_cast<int>(usage));
    if (rc == ::android::OK) {
        mPreviewUsage =  static_cast<int>(usage);
    }
    return mapToStatus(rc);
}

Return<Status> PreviewWindowCb::setSwapInterval(int32_t interval) {
    auto rc = mAnw->setSwapInterval(mAnw.get(), interval);
    if (rc == ::android::OK) {
        mPreviewSwapInterval = interval;
    }
    return mapToStatus(rc);
}

Return<void> PreviewWindowCb::getMinUndequeuedBufferCount(
        getMinUndequeuedBufferCount_cb _hidl_cb) {
    int count = 0;
    auto rc = mAnw->query(mAnw.get(),
            NATIVE_WINDOW_MIN_UNDEQUEUED_BUFFERS, &count);
    _hidl_cb(mapToStatus(rc), count);
    return Void();
}

Return<Status> PreviewWindowCb::setTimestamp(int64_t timestamp) {
    return mapToStatus(native_window_set_buffers_timestamp(mAnw.get(),
            timestamp));
}

// The main test class for camera HIDL HAL.
class CameraHidlTest : public ::testing::VtsHalHidlTargetTestBase {
public:
 virtual void SetUp() override {
     string service_name = CameraHidlEnvironment::Instance()->getServiceName<ICameraProvider>();
     ALOGI("get service with name: %s", service_name.c_str());
     mProvider = ::testing::VtsHalHidlTargetTestBase::getService<ICameraProvider>(service_name);
     ASSERT_NE(mProvider, nullptr);

     uint32_t id;
     ASSERT_TRUE(parseProviderName(service_name, &mProviderType, &id));

     castProvider(mProvider, &mProvider2_5);
     notifyDeviceState(provider::V2_5::DeviceState::NORMAL);
 }
 virtual void TearDown() override {}

 hidl_vec<hidl_string> getCameraDeviceNames(sp<ICameraProvider> provider);

    struct EmptyDeviceCb : public V3_5::ICameraDeviceCallback {
     virtual Return<void> processCaptureResult(
         const hidl_vec<CaptureResult>& /*results*/) override {
         ALOGI("processCaptureResult callback");
         ADD_FAILURE();  // Empty callback should not reach here
         return Void();
     }

     virtual Return<void> processCaptureResult_3_4(
         const hidl_vec<V3_4::CaptureResult>& /*results*/) override {
         ALOGI("processCaptureResult_3_4 callback");
         ADD_FAILURE();  // Empty callback should not reach here
         return Void();
     }

     virtual Return<void> notify(const hidl_vec<NotifyMsg>& /*msgs*/) override {
         ALOGI("notify callback");
         ADD_FAILURE();  // Empty callback should not reach here
         return Void();
     }

     virtual Return<void> requestStreamBuffers(
             const hidl_vec<V3_5::BufferRequest>&,
             requestStreamBuffers_cb _hidl_cb) override {
         ALOGI("requestStreamBuffers callback");
         // HAL might want to request buffer after configureStreams, but tests with EmptyDeviceCb
         // doesn't actually need to send capture requests, so just return an error.
         hidl_vec<V3_5::StreamBufferRet> emptyBufRets;
         _hidl_cb(V3_5::BufferRequestStatus::FAILED_UNKNOWN, emptyBufRets);
         return Void();
     }

     virtual Return<void> returnStreamBuffers(const hidl_vec<StreamBuffer>&) override {
         ALOGI("returnStreamBuffers");
         ADD_FAILURE();  // Empty callback should not reach here
         return Void();
     }

    };

    struct DeviceCb : public V3_5::ICameraDeviceCallback {
        DeviceCb(CameraHidlTest *parent, int deviceVersion, const camera_metadata_t *staticMeta) :
                mParent(parent), mDeviceVersion(deviceVersion), mStaticMetadata(staticMeta) {}

        Return<void> processCaptureResult_3_4(
                const hidl_vec<V3_4::CaptureResult>& results) override;
        Return<void> processCaptureResult(const hidl_vec<CaptureResult>& results) override;
        Return<void> notify(const hidl_vec<NotifyMsg>& msgs) override;

        Return<void> requestStreamBuffers(
                const hidl_vec<V3_5::BufferRequest>& bufReqs,
                requestStreamBuffers_cb _hidl_cb) override;

        Return<void> returnStreamBuffers(const hidl_vec<StreamBuffer>& buffers) override;

        void setCurrentStreamConfig(const hidl_vec<V3_2::Stream>& streams,
                const hidl_vec<V3_2::HalStream>& halStreams);

        void waitForBuffersReturned();

     private:
        bool processCaptureResultLocked(const CaptureResult& results,
                hidl_vec<PhysicalCameraMetadata> physicalCameraMetadata);

        CameraHidlTest *mParent; // Parent object
        int mDeviceVersion;
        const camera_metadata_t *mStaticMetadata;
        bool hasOutstandingBuffersLocked();

        /* members for requestStreamBuffers() and returnStreamBuffers()*/
        std::mutex mLock; // protecting members below
        bool                      mUseHalBufManager = false;
        hidl_vec<V3_2::Stream>    mStreams;
        hidl_vec<V3_2::HalStream> mHalStreams;
        uint64_t mNextBufferId = 1;
        using OutstandingBuffers = std::unordered_map<uint64_t, hidl_handle>;
        // size == mStreams.size(). Tracking each streams outstanding buffers
        std::vector<OutstandingBuffers> mOutstandingBufferIds;
        std::condition_variable mFlushedCondition;
    };

    struct TorchProviderCb : public ICameraProviderCallback {
        TorchProviderCb(CameraHidlTest *parent) : mParent(parent) {}
        virtual Return<void> cameraDeviceStatusChange(
                const hidl_string&, CameraDeviceStatus) override {
            return Void();
        }

        virtual Return<void> torchModeStatusChange(
                const hidl_string&, TorchModeStatus newStatus) override {
            std::lock_guard<std::mutex> l(mParent->mTorchLock);
            mParent->mTorchStatus = newStatus;
            mParent->mTorchCond.notify_one();
            return Void();
        }

     private:
        CameraHidlTest *mParent;               // Parent object
    };

    struct Camera1DeviceCb :
            public ::android::hardware::camera::device::V1_0::ICameraDeviceCallback {
        Camera1DeviceCb(CameraHidlTest *parent) : mParent(parent) {}

        Return<void> notifyCallback(NotifyCallbackMsg msgType,
                int32_t ext1, int32_t ext2) override;

        Return<uint32_t> registerMemory(const hidl_handle& descriptor,
                uint32_t bufferSize, uint32_t bufferCount) override;

        Return<void> unregisterMemory(uint32_t memId) override;

        Return<void> dataCallback(DataCallbackMsg msgType,
                uint32_t data, uint32_t bufferIndex,
                const CameraFrameMetadata& metadata) override;

        Return<void> dataCallbackTimestamp(DataCallbackMsg msgType,
                uint32_t data, uint32_t bufferIndex,
                int64_t timestamp) override;

        Return<void> handleCallbackTimestamp(DataCallbackMsg msgType,
                const hidl_handle& frameData,uint32_t data,
                uint32_t bufferIndex, int64_t timestamp) override;

        Return<void> handleCallbackTimestampBatch(DataCallbackMsg msgType,
                const ::android::hardware::hidl_vec<HandleTimestampMessage>& batch) override;


     private:
        CameraHidlTest *mParent;               // Parent object
    };

    void notifyDeviceState(::android::hardware::camera::provider::V2_5::DeviceState newState);

    void openCameraDevice(const std::string &name, sp<ICameraProvider> provider,
            sp<::android::hardware::camera::device::V1_0::ICameraDevice> *device /*out*/);
    void setupPreviewWindow(
            const sp<::android::hardware::camera::device::V1_0::ICameraDevice> &device,
            sp<BufferItemConsumer> *bufferItemConsumer /*out*/,
            sp<BufferItemHander> *bufferHandler /*out*/);
    void stopPreviewAndClose(
            const sp<::android::hardware::camera::device::V1_0::ICameraDevice> &device);
    void startPreview(
            const sp<::android::hardware::camera::device::V1_0::ICameraDevice> &device);
    void enableMsgType(unsigned int msgType,
            const sp<::android::hardware::camera::device::V1_0::ICameraDevice> &device);
    void disableMsgType(unsigned int msgType,
            const sp<::android::hardware::camera::device::V1_0::ICameraDevice> &device);
    void getParameters(
            const sp<::android::hardware::camera::device::V1_0::ICameraDevice> &device,
            CameraParameters *cameraParams /*out*/);
    void setParameters(
            const sp<::android::hardware::camera::device::V1_0::ICameraDevice> &device,
            const CameraParameters &cameraParams);
    void allocateGraphicBuffer(uint32_t width, uint32_t height, uint64_t usage,
            PixelFormat format, hidl_handle *buffer_handle /*out*/);
    void waitForFrameLocked(DataCallbackMsg msgFrame,
            std::unique_lock<std::mutex> &l);
    void openEmptyDeviceSession(const std::string &name,
            sp<ICameraProvider> provider,
            sp<ICameraDeviceSession> *session /*out*/,
            camera_metadata_t **staticMeta /*out*/,
            ::android::sp<ICameraDevice> *device = nullptr/*out*/);
    void castProvider(const sp<provider::V2_4::ICameraProvider> &provider,
            sp<provider::V2_5::ICameraProvider> *provider2_5 /*out*/);
    void castSession(const sp<ICameraDeviceSession> &session, int32_t deviceVersion,
            sp<device::V3_3::ICameraDeviceSession> *session3_3 /*out*/,
            sp<device::V3_4::ICameraDeviceSession> *session3_4 /*out*/,
            sp<device::V3_5::ICameraDeviceSession> *session3_5 /*out*/);
    void castDevice(const sp<device::V3_2::ICameraDevice> &device, int32_t deviceVersion,
            sp<device::V3_5::ICameraDevice> *device3_5/*out*/);
    void createStreamConfiguration(const ::android::hardware::hidl_vec<V3_2::Stream>& streams3_2,
            StreamConfigurationMode configMode,
            ::android::hardware::camera::device::V3_2::StreamConfiguration *config3_2,
            ::android::hardware::camera::device::V3_4::StreamConfiguration *config3_4,
            ::android::hardware::camera::device::V3_5::StreamConfiguration *config3_5,
            uint32_t jpegBufferSize = 0);

    void configurePreviewStreams3_4(const std::string &name, int32_t deviceVersion,
            sp<ICameraProvider> provider,
            const AvailableStream *previewThreshold,
            const std::unordered_set<std::string>& physicalIds,
            sp<device::V3_4::ICameraDeviceSession> *session3_4 /*out*/,
            sp<device::V3_5::ICameraDeviceSession> *session3_5 /*out*/,
            V3_2::Stream* previewStream /*out*/,
            device::V3_4::HalStreamConfiguration *halStreamConfig /*out*/,
            bool *supportsPartialResults /*out*/,
            uint32_t *partialResultCount /*out*/,
            bool *useHalBufManager /*out*/,
            sp<DeviceCb> *cb /*out*/,
            uint32_t streamConfigCounter = 0);
    void configurePreviewStream(const std::string &name, int32_t deviceVersion,
            sp<ICameraProvider> provider,
            const AvailableStream *previewThreshold,
            sp<ICameraDeviceSession> *session /*out*/,
            V3_2::Stream *previewStream /*out*/,
            HalStreamConfiguration *halStreamConfig /*out*/,
            bool *supportsPartialResults /*out*/,
<<<<<<< HEAD
            uint32_t *partialResultCount /*out*/,
            bool *useHalBufManager /*out*/,
            sp<DeviceCb> *cb /*out*/,
            uint32_t streamConfigCounter = 0);

    void verifyLogicalCameraMetadata(const std::string& cameraName,
            const ::android::sp<::android::hardware::camera::device::V3_2::ICameraDevice>& device,
            const CameraMetadata& chars, int deviceVersion,
            const hidl_vec<hidl_string>& deviceNames);
    void verifyCameraCharacteristics(Status status, const CameraMetadata& chars);
    void verifyRecommendedConfigs(const CameraMetadata& metadata);
    void verifyMonochromeCharacteristics(const CameraMetadata& chars, int deviceVersion);
    void verifyMonochromeCameraResult(
            const ::android::hardware::camera::common::V1_0::helper::CameraMetadata& metadata);
    void verifyStreamCombination(sp<device::V3_5::ICameraDevice> cameraDevice3_5,
            const ::android::hardware::camera::device::V3_4::StreamConfiguration &config3_4,
            bool expectedStatus);
    void verifyLogicalCameraResult(const camera_metadata_t* staticMetadata,
            const ::android::hardware::camera::common::V1_0::helper::CameraMetadata& resultMetadata);

    void verifyBuffersReturned(sp<device::V3_2::ICameraDeviceSession> session,
            int deviceVerison, int32_t streamId, sp<DeviceCb> cb,
            uint32_t streamConfigCounter = 0);

    void verifyBuffersReturned(sp<device::V3_4::ICameraDeviceSession> session,
            hidl_vec<int32_t> streamIds, sp<DeviceCb> cb,
            uint32_t streamConfigCounter = 0);

    void verifySessionReconfigurationQuery(sp<device::V3_5::ICameraDeviceSession> session3_5,
            camera_metadata* oldSessionParams, camera_metadata* newSessionParams);

=======
            uint32_t *partialResultCount /*out*/);
    bool isDepthOnly(camera_metadata_t* staticMeta);
>>>>>>> 00236ffa
    static Status getAvailableOutputStreams(camera_metadata_t *staticMeta,
            std::vector<AvailableStream> &outputStreams,
            const AvailableStream *threshold = nullptr);
    static Status getJpegBufferSize(camera_metadata_t *staticMeta,
            uint32_t* outBufSize);
    static Status isConstrainedModeAvailable(camera_metadata_t *staticMeta);
    static Status isLogicalMultiCamera(const camera_metadata_t *staticMeta);
    static Status getPhysicalCameraIds(const camera_metadata_t *staticMeta,
            std::unordered_set<std::string> *physicalIds/*out*/);
    static Status getSupportedKeys(camera_metadata_t *staticMeta,
            uint32_t tagId, std::unordered_set<int32_t> *requestIDs/*out*/);
    static void fillOutputStreams(camera_metadata_ro_entry_t* entry,
            std::vector<AvailableStream>& outputStreams,
            const AvailableStream *threshold = nullptr,
            const int32_t availableConfigOutputTag = 0u);
    static void constructFilteredSettings(const sp<ICameraDeviceSession>& session,
            const std::unordered_set<int32_t>& availableKeys, RequestTemplate reqTemplate,
            android::hardware::camera::common::V1_0::helper::CameraMetadata* defaultSettings/*out*/,
            android::hardware::camera::common::V1_0::helper::CameraMetadata* filteredSettings
            /*out*/);
    static Status pickConstrainedModeSize(camera_metadata_t *staticMeta,
            AvailableStream &hfrStream);
    static Status isZSLModeAvailable(const camera_metadata_t *staticMeta);
    static Status isZSLModeAvailable(const camera_metadata_t *staticMeta, ReprocessType reprocType);
    static Status getZSLInputOutputMap(camera_metadata_t *staticMeta,
            std::vector<AvailableZSLInputOutput> &inputOutputMap);
    static Status findLargestSize(
            const std::vector<AvailableStream> &streamSizes,
            int32_t format, AvailableStream &result);
    static Status isAutoFocusModeAvailable(
            CameraParameters &cameraParams, const char *mode) ;
    static Status isMonochromeCamera(const camera_metadata_t *staticMeta);

protected:

    // In-flight queue for tracking completion of capture requests.
    struct InFlightRequest {
        // Set by notify() SHUTTER call.
        nsecs_t shutterTimestamp;

        bool errorCodeValid;
        ErrorCode errorCode;

        //Is partial result supported
        bool usePartialResult;

        //Partial result count expected
        uint32_t numPartialResults;

        // Message queue
        std::shared_ptr<ResultMetadataQueue> resultQueue;

        // Set by process_capture_result call with valid metadata
        bool haveResultMetadata;

        // Decremented by calls to process_capture_result with valid output
        // and input buffers
        ssize_t numBuffersLeft;

         // A 64bit integer to index the frame number associated with this result.
        int64_t frameNumber;

         // The partial result count (index) for this capture result.
        int32_t partialResultCount;

        // For buffer drop errors, the stream ID for the stream that lost a buffer.
        // Otherwise -1.
        int32_t errorStreamId;

        // If this request has any input buffer
        bool hasInputBuffer;

        // Result metadata
        ::android::hardware::camera::common::V1_0::helper::CameraMetadata collectedResult;

        // Buffers are added by process_capture_result when output buffers
        // return from HAL but framework.
        ::android::Vector<StreamBuffer> resultOutputBuffers;

        InFlightRequest() :
                shutterTimestamp(0),
                errorCodeValid(false),
                errorCode(ErrorCode::ERROR_BUFFER),
                usePartialResult(false),
                numPartialResults(0),
                resultQueue(nullptr),
                haveResultMetadata(false),
                numBuffersLeft(0),
                frameNumber(0),
                partialResultCount(0),
                errorStreamId(-1),
                hasInputBuffer(false) {}

        InFlightRequest(ssize_t numBuffers, bool hasInput,
                bool partialResults, uint32_t partialCount,
                std::shared_ptr<ResultMetadataQueue> queue = nullptr) :
                shutterTimestamp(0),
                errorCodeValid(false),
                errorCode(ErrorCode::ERROR_BUFFER),
                usePartialResult(partialResults),
                numPartialResults(partialCount),
                resultQueue(queue),
                haveResultMetadata(false),
                numBuffersLeft(numBuffers),
                frameNumber(0),
                partialResultCount(0),
                errorStreamId(-1),
                hasInputBuffer(hasInput) {}
    };

    // Map from frame number to the in-flight request state
    typedef ::android::KeyedVector<uint32_t, InFlightRequest*> InFlightMap;

    std::mutex mLock;                          // Synchronize access to member variables
    std::condition_variable mResultCondition;  // Condition variable for incoming results
    InFlightMap mInflightMap;                  // Map of all inflight requests

    DataCallbackMsg mDataMessageTypeReceived;  // Most recent message type received through data callbacks
    uint32_t mVideoBufferIndex;                // Buffer index of the most recent video buffer
    uint32_t mVideoData;                       // Buffer data of the most recent video buffer
    hidl_handle mVideoNativeHandle;            // Most recent video buffer native handle
    NotifyCallbackMsg mNotifyMessage;          // Current notification message

    std::mutex mTorchLock;                     // Synchronize access to torch status
    std::condition_variable mTorchCond;        // Condition variable for torch status
    TorchModeStatus mTorchStatus;              // Current torch status

    // Holds camera registered buffers
    std::unordered_map<uint32_t, sp<::android::MemoryHeapBase> > mMemoryPool;

    // Camera provider service
    sp<ICameraProvider> mProvider;
    sp<::android::hardware::camera::provider::V2_5::ICameraProvider> mProvider2_5;

    // Camera provider type.
    std::string mProviderType;
};

Return<void> CameraHidlTest::Camera1DeviceCb::notifyCallback(
        NotifyCallbackMsg msgType, int32_t ext1 __unused,
        int32_t ext2 __unused) {
    std::unique_lock<std::mutex> l(mParent->mLock);
    mParent->mNotifyMessage = msgType;
    mParent->mResultCondition.notify_one();

    return Void();
}

Return<uint32_t> CameraHidlTest::Camera1DeviceCb::registerMemory(
        const hidl_handle& descriptor, uint32_t bufferSize,
        uint32_t bufferCount) {
    if (descriptor->numFds != 1) {
        ADD_FAILURE() << "camera memory descriptor has"
                " numFds " <<  descriptor->numFds << " (expect 1)" ;
        return 0;
    }
    if (descriptor->data[0] < 0) {
        ADD_FAILURE() << "camera memory descriptor has"
                " FD " << descriptor->data[0] << " (expect >= 0)";
        return 0;
    }

    sp<::android::MemoryHeapBase> pool = new ::android::MemoryHeapBase(
            descriptor->data[0], bufferSize*bufferCount, 0, 0);
    mParent->mMemoryPool.emplace(pool->getHeapID(), pool);

    return pool->getHeapID();
}

Return<void> CameraHidlTest::Camera1DeviceCb::unregisterMemory(uint32_t memId) {
    if (mParent->mMemoryPool.count(memId) == 0) {
        ALOGE("%s: memory pool ID %d not found", __FUNCTION__, memId);
        ADD_FAILURE();
        return Void();
    }

    mParent->mMemoryPool.erase(memId);
    return Void();
}

Return<void> CameraHidlTest::Camera1DeviceCb::dataCallback(
        DataCallbackMsg msgType __unused, uint32_t data __unused,
        uint32_t bufferIndex __unused,
        const CameraFrameMetadata& metadata __unused) {
    std::unique_lock<std::mutex> l(mParent->mLock);
    mParent->mDataMessageTypeReceived = msgType;
    mParent->mResultCondition.notify_one();

    return Void();
}

Return<void> CameraHidlTest::Camera1DeviceCb::dataCallbackTimestamp(
        DataCallbackMsg msgType, uint32_t data,
        uint32_t bufferIndex, int64_t timestamp __unused) {
    std::unique_lock<std::mutex> l(mParent->mLock);
    mParent->mDataMessageTypeReceived = msgType;
    mParent->mVideoBufferIndex = bufferIndex;
    if (mParent->mMemoryPool.count(data) == 0) {
        ADD_FAILURE() << "memory pool ID " << data << "not found";
    }
    mParent->mVideoData = data;
    mParent->mResultCondition.notify_one();

    return Void();
}

Return<void> CameraHidlTest::Camera1DeviceCb::handleCallbackTimestamp(
        DataCallbackMsg msgType, const hidl_handle& frameData,
        uint32_t data __unused, uint32_t bufferIndex,
        int64_t timestamp __unused) {
    std::unique_lock<std::mutex> l(mParent->mLock);
    mParent->mDataMessageTypeReceived = msgType;
    mParent->mVideoBufferIndex = bufferIndex;
    if (mParent->mMemoryPool.count(data) == 0) {
        ADD_FAILURE() << "memory pool ID " << data << " not found";
    }
    mParent->mVideoData = data;
    mParent->mVideoNativeHandle = frameData;
    mParent->mResultCondition.notify_one();

    return Void();
}

Return<void> CameraHidlTest::Camera1DeviceCb::handleCallbackTimestampBatch(
        DataCallbackMsg msgType,
        const hidl_vec<HandleTimestampMessage>& batch) {
    std::unique_lock<std::mutex> l(mParent->mLock);
    for (auto& msg : batch) {
        mParent->mDataMessageTypeReceived = msgType;
        mParent->mVideoBufferIndex = msg.bufferIndex;
        if (mParent->mMemoryPool.count(msg.data) == 0) {
            ADD_FAILURE() << "memory pool ID " << msg.data << " not found";
        }
        mParent->mVideoData = msg.data;
        mParent->mVideoNativeHandle = msg.frameData;
        mParent->mResultCondition.notify_one();
    }
    return Void();
}

Return<void> CameraHidlTest::DeviceCb::processCaptureResult_3_4(
        const hidl_vec<V3_4::CaptureResult>& results) {

    if (nullptr == mParent) {
        return Void();
    }

    bool notify = false;
    std::unique_lock<std::mutex> l(mParent->mLock);
    for (size_t i = 0 ; i < results.size(); i++) {
        notify = processCaptureResultLocked(results[i].v3_2, results[i].physicalCameraMetadata);
    }

    l.unlock();
    if (notify) {
        mParent->mResultCondition.notify_one();
    }

    return Void();
}

Return<void> CameraHidlTest::DeviceCb::processCaptureResult(
        const hidl_vec<CaptureResult>& results) {
    if (nullptr == mParent) {
        return Void();
    }

    bool notify = false;
    std::unique_lock<std::mutex> l(mParent->mLock);
    ::android::hardware::hidl_vec<PhysicalCameraMetadata> noPhysMetadata;
    for (size_t i = 0 ; i < results.size(); i++) {
        notify = processCaptureResultLocked(results[i], noPhysMetadata);
    }

    l.unlock();
    if (notify) {
        mParent->mResultCondition.notify_one();
    }

    return Void();
}

bool CameraHidlTest::DeviceCb::processCaptureResultLocked(const CaptureResult& results,
        hidl_vec<PhysicalCameraMetadata> physicalCameraMetadata) {
    bool notify = false;
    uint32_t frameNumber = results.frameNumber;

    if ((results.result.size() == 0) &&
            (results.outputBuffers.size() == 0) &&
            (results.inputBuffer.buffer == nullptr) &&
            (results.fmqResultSize == 0)) {
        ALOGE("%s: No result data provided by HAL for frame %d result count: %d",
                __func__, frameNumber, (int) results.fmqResultSize);
        ADD_FAILURE();
        return notify;
    }

    ssize_t idx = mParent->mInflightMap.indexOfKey(frameNumber);
    if (::android::NAME_NOT_FOUND == idx) {
        ALOGE("%s: Unexpected frame number! received: %u",
                __func__, frameNumber);
        ADD_FAILURE();
        return notify;
    }

    bool isPartialResult = false;
    bool hasInputBufferInRequest = false;
    InFlightRequest *request = mParent->mInflightMap.editValueAt(idx);
    ::android::hardware::camera::device::V3_2::CameraMetadata resultMetadata;
    size_t resultSize = 0;
    if (results.fmqResultSize > 0) {
        resultMetadata.resize(results.fmqResultSize);
        if (request->resultQueue == nullptr) {
            ADD_FAILURE();
            return notify;
        }
        if (!request->resultQueue->read(resultMetadata.data(),
                    results.fmqResultSize)) {
            ALOGE("%s: Frame %d: Cannot read camera metadata from fmq,"
                    "size = %" PRIu64, __func__, frameNumber,
                    results.fmqResultSize);
            ADD_FAILURE();
            return notify;
        }

        std::vector<::android::hardware::camera::device::V3_2::CameraMetadata> physResultMetadata;
        physResultMetadata.resize(physicalCameraMetadata.size());
        for (size_t i = 0; i < physicalCameraMetadata.size(); i++) {
            physResultMetadata[i].resize(physicalCameraMetadata[i].fmqMetadataSize);
            if (!request->resultQueue->read(physResultMetadata[i].data(),
                    physicalCameraMetadata[i].fmqMetadataSize)) {
                ALOGE("%s: Frame %d: Cannot read physical camera metadata from fmq,"
                        "size = %" PRIu64, __func__, frameNumber,
                        physicalCameraMetadata[i].fmqMetadataSize);
                ADD_FAILURE();
                return notify;
            }
        }
        resultSize = resultMetadata.size();
    } else if (results.result.size() > 0) {
        resultMetadata.setToExternal(const_cast<uint8_t *>(
                    results.result.data()), results.result.size());
        resultSize = resultMetadata.size();
    }

    if (!request->usePartialResult && (resultSize > 0) &&
            (results.partialResult != 1)) {
        ALOGE("%s: Result is malformed for frame %d: partial_result %u "
                "must be 1  if partial result is not supported", __func__,
                frameNumber, results.partialResult);
        ADD_FAILURE();
        return notify;
    }

    if (results.partialResult != 0) {
        request->partialResultCount = results.partialResult;
    }

    // Check if this result carries only partial metadata
    if (request->usePartialResult && (resultSize > 0)) {
        if ((results.partialResult > request->numPartialResults) ||
                (results.partialResult < 1)) {
            ALOGE("%s: Result is malformed for frame %d: partial_result %u"
                    " must be  in the range of [1, %d] when metadata is "
                    "included in the result", __func__, frameNumber,
                    results.partialResult, request->numPartialResults);
            ADD_FAILURE();
            return notify;
        }
        request->collectedResult.append(
                reinterpret_cast<const camera_metadata_t*>(
                    resultMetadata.data()));

        isPartialResult =
            (results.partialResult < request->numPartialResults);
    } else if (resultSize > 0) {
        request->collectedResult.append(reinterpret_cast<const camera_metadata_t*>(
                    resultMetadata.data()));
        isPartialResult = false;
    }

    hasInputBufferInRequest = request->hasInputBuffer;

    // Did we get the (final) result metadata for this capture?
    if ((resultSize > 0) && !isPartialResult) {
        if (request->haveResultMetadata) {
            ALOGE("%s: Called multiple times with metadata for frame %d",
                    __func__, frameNumber);
            ADD_FAILURE();
            return notify;
        }
        request->haveResultMetadata = true;
        request->collectedResult.sort();

        // Verify final result metadata
        bool isAtLeast_3_5 = mDeviceVersion >= CAMERA_DEVICE_API_VERSION_3_5;
        if (isAtLeast_3_5) {
            bool isMonochrome = Status::OK ==
                    CameraHidlTest::isMonochromeCamera(mStaticMetadata);
            if (isMonochrome) {
                mParent->verifyMonochromeCameraResult(request->collectedResult);
            }

            // Verify logical camera result metadata
            bool isLogicalCamera =
                    Status::OK == CameraHidlTest::isLogicalMultiCamera(mStaticMetadata);
            if (isLogicalCamera) {
                mParent->verifyLogicalCameraResult(mStaticMetadata, request->collectedResult);
            }
        }
    }

    uint32_t numBuffersReturned = results.outputBuffers.size();
    if (results.inputBuffer.buffer != nullptr) {
        if (hasInputBufferInRequest) {
            numBuffersReturned += 1;
        } else {
            ALOGW("%s: Input buffer should be NULL if there is no input"
                    " buffer sent in the request", __func__);
        }
    }
    request->numBuffersLeft -= numBuffersReturned;
    if (request->numBuffersLeft < 0) {
        ALOGE("%s: Too many buffers returned for frame %d", __func__,
                frameNumber);
        ADD_FAILURE();
        return notify;
    }

    request->resultOutputBuffers.appendArray(results.outputBuffers.data(),
            results.outputBuffers.size());
    // If shutter event is received notify the pending threads.
    if (request->shutterTimestamp != 0) {
        notify = true;
    }

    if (mUseHalBufManager) {
        returnStreamBuffers(results.outputBuffers);
    }
    return notify;
}

void CameraHidlTest::DeviceCb::setCurrentStreamConfig(
        const hidl_vec<V3_2::Stream>& streams, const hidl_vec<V3_2::HalStream>& halStreams) {
    ASSERT_EQ(streams.size(), halStreams.size());
    ASSERT_NE(streams.size(), 0);
    for (size_t i = 0; i < streams.size(); i++) {
        ASSERT_EQ(streams[i].id, halStreams[i].id);
    }
    std::lock_guard<std::mutex> l(mLock);
    mUseHalBufManager = true;
    mStreams = streams;
    mHalStreams = halStreams;
    mOutstandingBufferIds.clear();
    for (size_t i = 0; i < streams.size(); i++) {
        mOutstandingBufferIds.emplace_back();
    }
}

bool CameraHidlTest::DeviceCb::hasOutstandingBuffersLocked() {
    if (!mUseHalBufManager) {
        return false;
    }
    for (const auto& outstandingBuffers : mOutstandingBufferIds) {
        if (!outstandingBuffers.empty()) {
            return true;
        }
    }
    return false;
}

void CameraHidlTest::DeviceCb::waitForBuffersReturned() {
    std::unique_lock<std::mutex> lk(mLock);
    if (hasOutstandingBuffersLocked()) {
        auto timeout = std::chrono::seconds(kBufferReturnTimeoutSec);
        auto st = mFlushedCondition.wait_for(lk, timeout);
        ASSERT_NE(std::cv_status::timeout, st);
    }
}

Return<void> CameraHidlTest::DeviceCb::notify(
        const hidl_vec<NotifyMsg>& messages) {
    std::lock_guard<std::mutex> l(mParent->mLock);

    for (size_t i = 0; i < messages.size(); i++) {
        ssize_t idx = mParent->mInflightMap.indexOfKey(
                messages[i].msg.shutter.frameNumber);
        if (::android::NAME_NOT_FOUND == idx) {
            ALOGE("%s: Unexpected frame number! received: %u",
                  __func__, messages[i].msg.shutter.frameNumber);
            ADD_FAILURE();
            break;
        }
        InFlightRequest *r = mParent->mInflightMap.editValueAt(idx);

        switch(messages[i].type) {
            case MsgType::ERROR:
                if (ErrorCode::ERROR_DEVICE == messages[i].msg.error.errorCode) {
                    ALOGE("%s: Camera reported serious device error",
                          __func__);
                    ADD_FAILURE();
                } else {
                    r->errorCodeValid = true;
                    r->errorCode = messages[i].msg.error.errorCode;
                    r->errorStreamId = messages[i].msg.error.errorStreamId;
                }
                break;
            case MsgType::SHUTTER:
                r->shutterTimestamp = messages[i].msg.shutter.timestamp;
                break;
            default:
                ALOGE("%s: Unsupported notify message %d", __func__,
                      messages[i].type);
                ADD_FAILURE();
                break;
        }
    }

    mParent->mResultCondition.notify_one();
    return Void();
}

Return<void> CameraHidlTest::DeviceCb::requestStreamBuffers(
        const hidl_vec<V3_5::BufferRequest>& bufReqs,
        requestStreamBuffers_cb _hidl_cb) {
    using V3_5::BufferRequestStatus;
    using V3_5::StreamBufferRet;
    using V3_5::StreamBufferRequestError;
    hidl_vec<StreamBufferRet> bufRets;
    std::unique_lock<std::mutex> l(mLock);

    if (!mUseHalBufManager) {
        ALOGE("%s: Camera does not support HAL buffer management", __FUNCTION__);
        ADD_FAILURE();
        _hidl_cb(BufferRequestStatus::FAILED_ILLEGAL_ARGUMENTS, bufRets);
        return Void();
    }

    if (bufReqs.size() > mStreams.size()) {
        ALOGE("%s: illegal buffer request: too many requests!", __FUNCTION__);
        ADD_FAILURE();
        _hidl_cb(BufferRequestStatus::FAILED_ILLEGAL_ARGUMENTS, bufRets);
        return Void();
    }

    std::vector<int32_t> indexes(bufReqs.size());
    for (size_t i = 0; i < bufReqs.size(); i++) {
        bool found = false;
        for (size_t idx = 0; idx < mStreams.size(); idx++) {
            if (bufReqs[i].streamId == mStreams[idx].id) {
                found = true;
                indexes[i] = idx;
                break;
            }
        }
        if (!found) {
            ALOGE("%s: illegal buffer request: unknown streamId %d!",
                    __FUNCTION__, bufReqs[i].streamId);
            ADD_FAILURE();
            _hidl_cb(BufferRequestStatus::FAILED_ILLEGAL_ARGUMENTS, bufRets);
            return Void();
        }
    }

    bool allStreamOk = true;
    bool atLeastOneStreamOk = false;
    bufRets.resize(bufReqs.size());
    for (size_t i = 0; i < bufReqs.size(); i++) {
        int32_t idx = indexes[i];
        const auto& stream = mStreams[idx];
        const auto& halStream = mHalStreams[idx];
        const V3_5::BufferRequest& bufReq = bufReqs[i];
        if (mOutstandingBufferIds[idx].size() + bufReq.numBuffersRequested > halStream.maxBuffers) {
            bufRets[i].streamId = stream.id;
            bufRets[i].val.error(StreamBufferRequestError::MAX_BUFFER_EXCEEDED);
            allStreamOk = false;
            continue;
        }

        hidl_vec<StreamBuffer> tmpRetBuffers(bufReq.numBuffersRequested);
        for (size_t i = 0; i < bufReq.numBuffersRequested; i++) {
            hidl_handle buffer_handle;
            mParent->allocateGraphicBuffer(stream.width, stream.height,
                    android_convertGralloc1To0Usage(
                            halStream.producerUsage, halStream.consumerUsage),
                    halStream.overrideFormat, &buffer_handle);

            tmpRetBuffers[i] = {stream.id, mNextBufferId, buffer_handle, BufferStatus::OK,
                                nullptr, nullptr};
            mOutstandingBufferIds[idx].insert(std::make_pair(mNextBufferId++, buffer_handle));
        }
        atLeastOneStreamOk = true;
        bufRets[0].val.buffers(std::move(tmpRetBuffers));
    }

    if (allStreamOk) {
        _hidl_cb(BufferRequestStatus::OK, bufRets);
    } else if (atLeastOneStreamOk) {
        _hidl_cb(BufferRequestStatus::FAILED_PARTIAL, bufRets);
    } else {
        _hidl_cb(BufferRequestStatus::FAILED_UNKNOWN, bufRets);
    }

    if (!hasOutstandingBuffersLocked()) {
        l.unlock();
        mFlushedCondition.notify_one();
    }
    return Void();
}

Return<void> CameraHidlTest::DeviceCb::returnStreamBuffers(
        const hidl_vec<StreamBuffer>& buffers) {
    if (!mUseHalBufManager) {
        ALOGE("%s: Camera does not support HAL buffer management", __FUNCTION__);
        ADD_FAILURE();
    }

    std::lock_guard<std::mutex> l(mLock);
    for (const auto& buf : buffers) {
        bool found = false;
        for (size_t idx = 0; idx < mOutstandingBufferIds.size(); idx++) {
            if (mStreams[idx].id == buf.streamId &&
                    mOutstandingBufferIds[idx].count(buf.bufferId) == 1) {
                mOutstandingBufferIds[idx].erase(buf.bufferId);
                // TODO: check do we need to close/delete native handle or assume we have enough
                // memory to run till the test finish? since we do not capture much requests (and
                // most of time one buffer is sufficient)
                found = true;
                break;
            }
        }
        if (found) {
            continue;
        }
        ALOGE("%s: unknown buffer ID %" PRIu64, __FUNCTION__, buf.bufferId);
        ADD_FAILURE();
    }
    return Void();
}

hidl_vec<hidl_string> CameraHidlTest::getCameraDeviceNames(sp<ICameraProvider> provider) {
    std::vector<std::string> cameraDeviceNames;
    Return<void> ret;
    ret = provider->getCameraIdList(
        [&](auto status, const auto& idList) {
            ALOGI("getCameraIdList returns status:%d", (int)status);
            for (size_t i = 0; i < idList.size(); i++) {
                ALOGI("Camera Id[%zu] is %s", i, idList[i].c_str());
            }
            ASSERT_EQ(Status::OK, status);
            for (const auto& id : idList) {
                cameraDeviceNames.push_back(id);
            }
        });
    if (!ret.isOk()) {
        ADD_FAILURE();
    }

    // External camera devices are reported through cameraDeviceStatusChange
    struct ProviderCb : public ICameraProviderCallback {
        virtual Return<void> cameraDeviceStatusChange(
                const hidl_string& devName,
                CameraDeviceStatus newStatus) override {
            ALOGI("camera device status callback name %s, status %d",
                    devName.c_str(), (int) newStatus);
            if (newStatus == CameraDeviceStatus::PRESENT) {
                externalCameraDeviceNames.push_back(devName);

            }
            return Void();
        }

        virtual Return<void> torchModeStatusChange(
                const hidl_string&, TorchModeStatus) override {
            return Void();
        }

        std::vector<std::string> externalCameraDeviceNames;
    };
    sp<ProviderCb> cb = new ProviderCb;
    auto status = mProvider->setCallback(cb);

    for (const auto& devName : cb->externalCameraDeviceNames) {
        if (cameraDeviceNames.end() == std::find(
                cameraDeviceNames.begin(), cameraDeviceNames.end(), devName)) {
            cameraDeviceNames.push_back(devName);
        }
    }

    hidl_vec<hidl_string> retList(cameraDeviceNames.size());
    for (size_t i = 0; i < cameraDeviceNames.size(); i++) {
        retList[i] = cameraDeviceNames[i];
    }
    return retList;
}

// Test devices with first_api_level >= P does not advertise device@1.0
TEST_F(CameraHidlTest, noHal1AfterP) {
    constexpr int32_t HAL1_PHASE_OUT_API_LEVEL = 28;
    int32_t firstApiLevel = property_get_int32("ro.product.first_api_level", /*default*/-1);
    if (firstApiLevel < 0) {
        firstApiLevel = property_get_int32("ro.build.version.sdk", /*default*/-1);
    }
    ASSERT_GT(firstApiLevel, 0); // first_api_level must exist

    // all devices with first API level == 28 and <= 1GB of RAM must set low_ram
    // and thus be allowed to continue using HAL1
    if ((firstApiLevel == HAL1_PHASE_OUT_API_LEVEL) &&
        (property_get_bool("ro.config.low_ram", /*default*/ false))) {
        ALOGI("Hal1 allowed for low ram device");
        return;
    }

    if (firstApiLevel >= HAL1_PHASE_OUT_API_LEVEL) {
        hidl_vec<hidl_string> cameraDeviceNames = getCameraDeviceNames(mProvider);
        for (const auto& name : cameraDeviceNames) {
            int deviceVersion = getCameraDeviceVersion(name, mProviderType);
            ASSERT_NE(deviceVersion, 0); // Must be a valid device version
            ASSERT_NE(deviceVersion, CAMERA_DEVICE_API_VERSION_1_0); // Must not be device@1.0
        }
    }
}

// Test if ICameraProvider::isTorchModeSupported returns Status::OK
TEST_F(CameraHidlTest, isTorchModeSupported) {
    Return<void> ret;
    ret = mProvider->isSetTorchModeSupported([&](auto status, bool support) {
        ALOGI("isSetTorchModeSupported returns status:%d supported:%d", (int)status, support);
        ASSERT_EQ(Status::OK, status);
    });
    ASSERT_TRUE(ret.isOk());
}

// TODO: consider removing this test if getCameraDeviceNames() has the same coverage
TEST_F(CameraHidlTest, getCameraIdList) {
    Return<void> ret;
    ret = mProvider->getCameraIdList([&](auto status, const auto& idList) {
        ALOGI("getCameraIdList returns status:%d", (int)status);
        for (size_t i = 0; i < idList.size(); i++) {
            ALOGI("Camera Id[%zu] is %s", i, idList[i].c_str());
        }
        ASSERT_EQ(Status::OK, status);
    });
    ASSERT_TRUE(ret.isOk());
}

// Test if ICameraProvider::getVendorTags returns Status::OK
TEST_F(CameraHidlTest, getVendorTags) {
    Return<void> ret;
    ret = mProvider->getVendorTags([&](auto status, const auto& vendorTagSecs) {
        ALOGI("getVendorTags returns status:%d numSections %zu", (int)status, vendorTagSecs.size());
        for (size_t i = 0; i < vendorTagSecs.size(); i++) {
            ALOGI("Vendor tag section %zu name %s", i, vendorTagSecs[i].sectionName.c_str());
            for (size_t j = 0; j < vendorTagSecs[i].tags.size(); j++) {
                const auto& tag = vendorTagSecs[i].tags[j];
                ALOGI("Vendor tag id %u name %s type %d", tag.tagId, tag.tagName.c_str(),
                      (int)tag.tagType);
            }
        }
        ASSERT_EQ(Status::OK, status);
    });
    ASSERT_TRUE(ret.isOk());
}

// Test if ICameraProvider::setCallback returns Status::OK
TEST_F(CameraHidlTest, setCallback) {
    struct ProviderCb : public ICameraProviderCallback {
        virtual Return<void> cameraDeviceStatusChange(
                const hidl_string& cameraDeviceName,
                CameraDeviceStatus newStatus) override {
            ALOGI("camera device status callback name %s, status %d",
                    cameraDeviceName.c_str(), (int) newStatus);
            return Void();
        }

        virtual Return<void> torchModeStatusChange(
                const hidl_string& cameraDeviceName,
                TorchModeStatus newStatus) override {
            ALOGI("Torch mode status callback name %s, status %d",
                    cameraDeviceName.c_str(), (int) newStatus);
            return Void();
        }
    };
    sp<ProviderCb> cb = new ProviderCb;
    auto status = mProvider->setCallback(cb);
    ASSERT_TRUE(status.isOk());
    ASSERT_EQ(Status::OK, status);
    status = mProvider->setCallback(nullptr);
    ASSERT_TRUE(status.isOk());
    ASSERT_EQ(Status::OK, status);
}

// Test if ICameraProvider::getCameraDeviceInterface returns Status::OK and non-null device
TEST_F(CameraHidlTest, getCameraDeviceInterface) {
    hidl_vec<hidl_string> cameraDeviceNames = getCameraDeviceNames(mProvider);

    for (const auto& name : cameraDeviceNames) {
        int deviceVersion = getCameraDeviceVersion(name, mProviderType);
        switch (deviceVersion) {
            case CAMERA_DEVICE_API_VERSION_3_5:
            case CAMERA_DEVICE_API_VERSION_3_4:
            case CAMERA_DEVICE_API_VERSION_3_3:
            case CAMERA_DEVICE_API_VERSION_3_2: {
                Return<void> ret;
                ret = mProvider->getCameraDeviceInterface_V3_x(
                    name, [&](auto status, const auto& device3_x) {
                        ALOGI("getCameraDeviceInterface_V3_x returns status:%d", (int)status);
                        ASSERT_EQ(Status::OK, status);
                        ASSERT_NE(device3_x, nullptr);
                    });
                ASSERT_TRUE(ret.isOk());
            }
            break;
            case CAMERA_DEVICE_API_VERSION_1_0: {
                Return<void> ret;
                ret = mProvider->getCameraDeviceInterface_V1_x(
                    name, [&](auto status, const auto& device1) {
                        ALOGI("getCameraDeviceInterface_V1_x returns status:%d", (int)status);
                        ASSERT_EQ(Status::OK, status);
                        ASSERT_NE(device1, nullptr);
                    });
                ASSERT_TRUE(ret.isOk());
            }
            break;
            default: {
                ALOGE("%s: Unsupported device version %d", __func__, deviceVersion);
                ADD_FAILURE();
            }
            break;
        }
    }
}

// Verify that the device resource cost can be retrieved and the values are
// sane.
TEST_F(CameraHidlTest, getResourceCost) {
    hidl_vec<hidl_string> cameraDeviceNames = getCameraDeviceNames(mProvider);

    for (const auto& name : cameraDeviceNames) {
        int deviceVersion = getCameraDeviceVersion(name, mProviderType);
        switch (deviceVersion) {
            case CAMERA_DEVICE_API_VERSION_3_5:
            case CAMERA_DEVICE_API_VERSION_3_4:
            case CAMERA_DEVICE_API_VERSION_3_3:
            case CAMERA_DEVICE_API_VERSION_3_2: {
                ::android::sp<::android::hardware::camera::device::V3_2::ICameraDevice> device3_x;
                ALOGI("getResourceCost: Testing camera device %s", name.c_str());
                Return<void> ret;
                ret = mProvider->getCameraDeviceInterface_V3_x(
                    name, [&](auto status, const auto& device) {
                        ALOGI("getCameraDeviceInterface_V3_x returns status:%d", (int)status);
                        ASSERT_EQ(Status::OK, status);
                        ASSERT_NE(device, nullptr);
                        device3_x = device;
                    });
                ASSERT_TRUE(ret.isOk());

                ret = device3_x->getResourceCost([&](auto status, const auto& resourceCost) {
                    ALOGI("getResourceCost returns status:%d", (int)status);
                    ASSERT_EQ(Status::OK, status);
                    ALOGI("    Resource cost is %d", resourceCost.resourceCost);
                    ASSERT_LE(resourceCost.resourceCost, 100u);
                    for (const auto& name : resourceCost.conflictingDevices) {
                        ALOGI("    Conflicting device: %s", name.c_str());
                    }
                });
                ASSERT_TRUE(ret.isOk());
            }
            break;
            case CAMERA_DEVICE_API_VERSION_1_0: {
                ::android::sp<::android::hardware::camera::device::V1_0::ICameraDevice> device1;
                ALOGI("getResourceCost: Testing camera device %s", name.c_str());
                Return<void> ret;
                ret = mProvider->getCameraDeviceInterface_V1_x(
                    name, [&](auto status, const auto& device) {
                        ALOGI("getCameraDeviceInterface_V1_x returns status:%d", (int)status);
                        ASSERT_EQ(Status::OK, status);
                        ASSERT_NE(device, nullptr);
                        device1 = device;
                    });
                ASSERT_TRUE(ret.isOk());

                ret = device1->getResourceCost([&](auto status, const auto& resourceCost) {
                    ALOGI("getResourceCost returns status:%d", (int)status);
                    ASSERT_EQ(Status::OK, status);
                    ALOGI("    Resource cost is %d", resourceCost.resourceCost);
                    ASSERT_LE(resourceCost.resourceCost, 100u);
                    for (const auto& name : resourceCost.conflictingDevices) {
                        ALOGI("    Conflicting device: %s", name.c_str());
                    }
                });
                ASSERT_TRUE(ret.isOk());
            }
            break;
            default: {
                ALOGE("%s: Unsupported device version %d", __func__, deviceVersion);
                ADD_FAILURE();
            }
            break;
        }
    }
}

// Verify that the static camera info can be retrieved
// successfully.
TEST_F(CameraHidlTest, getCameraInfo) {
    hidl_vec<hidl_string> cameraDeviceNames = getCameraDeviceNames(mProvider);

    for (const auto& name : cameraDeviceNames) {
        if (getCameraDeviceVersion(name, mProviderType) == CAMERA_DEVICE_API_VERSION_1_0) {
            ::android::sp<::android::hardware::camera::device::V1_0::ICameraDevice> device1;
            ALOGI("getCameraCharacteristics: Testing camera device %s", name.c_str());
            Return<void> ret;
            ret = mProvider->getCameraDeviceInterface_V1_x(
                name, [&](auto status, const auto& device) {
                    ALOGI("getCameraDeviceInterface_V1_x returns status:%d", (int)status);
                    ASSERT_EQ(Status::OK, status);
                    ASSERT_NE(device, nullptr);
                    device1 = device;
                });
            ASSERT_TRUE(ret.isOk());

            ret = device1->getCameraInfo([&](auto status, const auto& info) {
                ALOGI("getCameraInfo returns status:%d", (int)status);
                ASSERT_EQ(Status::OK, status);
                switch (info.orientation) {
                    case 0:
                    case 90:
                    case 180:
                    case 270:
                        // Expected cases
                        ALOGI("camera orientation: %d", info.orientation);
                        break;
                    default:
                        FAIL() << "Unexpected camera orientation:" << info.orientation;
                }
                switch (info.facing) {
                    case CameraFacing::BACK:
                    case CameraFacing::FRONT:
                    case CameraFacing::EXTERNAL:
                        // Expected cases
                        ALOGI("camera facing: %d", info.facing);
                        break;
                    default:
                        FAIL() << "Unexpected camera facing:" << static_cast<uint32_t>(info.facing);
                }
            });
            ASSERT_TRUE(ret.isOk());
        }
    }
}

// Check whether preview window can be configured
TEST_F(CameraHidlTest, setPreviewWindow) {
    hidl_vec<hidl_string> cameraDeviceNames = getCameraDeviceNames(mProvider);

    for (const auto& name : cameraDeviceNames) {
        if (getCameraDeviceVersion(name, mProviderType) == CAMERA_DEVICE_API_VERSION_1_0) {
            sp<::android::hardware::camera::device::V1_0::ICameraDevice> device1;
            openCameraDevice(name, mProvider, &device1 /*out*/);
            ASSERT_NE(nullptr, device1.get());
            sp<BufferItemConsumer> bufferItemConsumer;
            sp<BufferItemHander> bufferHandler;
            setupPreviewWindow(device1, &bufferItemConsumer /*out*/, &bufferHandler /*out*/);

            Return<void> ret;
            ret = device1->close();
            ASSERT_TRUE(ret.isOk());
        }
    }
}

// Verify that setting preview window fails in case device is not open
TEST_F(CameraHidlTest, setPreviewWindowInvalid) {
    hidl_vec<hidl_string> cameraDeviceNames = getCameraDeviceNames(mProvider);

    for (const auto& name : cameraDeviceNames) {
        if (getCameraDeviceVersion(name, mProviderType) == CAMERA_DEVICE_API_VERSION_1_0) {
            ::android::sp<::android::hardware::camera::device::V1_0::ICameraDevice> device1;
            ALOGI("getCameraCharacteristics: Testing camera device %s", name.c_str());
            Return<void> ret;
            ret = mProvider->getCameraDeviceInterface_V1_x(
                name, [&](auto status, const auto& device) {
                    ALOGI("getCameraDeviceInterface_V1_x returns status:%d", (int)status);
                    ASSERT_EQ(Status::OK, status);
                    ASSERT_NE(device, nullptr);
                    device1 = device;
                });
            ASSERT_TRUE(ret.isOk());

            Return<Status> returnStatus = device1->setPreviewWindow(nullptr);
            ASSERT_TRUE(returnStatus.isOk());
            ASSERT_EQ(Status::OPERATION_NOT_SUPPORTED, returnStatus);
        }
    }
}

// Start and stop preview checking whether it gets enabled in between.
TEST_F(CameraHidlTest, startStopPreview) {
    hidl_vec<hidl_string> cameraDeviceNames = getCameraDeviceNames(mProvider);

    for (const auto& name : cameraDeviceNames) {
        if (getCameraDeviceVersion(name, mProviderType) == CAMERA_DEVICE_API_VERSION_1_0) {
            sp<::android::hardware::camera::device::V1_0::ICameraDevice> device1;
            openCameraDevice(name, mProvider, &device1 /*out*/);
            ASSERT_NE(nullptr, device1.get());
            sp<BufferItemConsumer> bufferItemConsumer;
            sp<BufferItemHander> bufferHandler;
            setupPreviewWindow(device1, &bufferItemConsumer /*out*/, &bufferHandler /*out*/);

            startPreview(device1);

            Return<bool> returnBoolStatus = device1->previewEnabled();
            ASSERT_TRUE(returnBoolStatus.isOk());
            ASSERT_TRUE(returnBoolStatus);

            stopPreviewAndClose(device1);
        }
    }
}

// Start preview without active preview window. Preview should start as soon
// as a valid active window gets configured.
TEST_F(CameraHidlTest, startStopPreviewDelayed) {
    hidl_vec<hidl_string> cameraDeviceNames = getCameraDeviceNames(mProvider);

    for (const auto& name : cameraDeviceNames) {
        if (getCameraDeviceVersion(name, mProviderType) == CAMERA_DEVICE_API_VERSION_1_0) {
            sp<::android::hardware::camera::device::V1_0::ICameraDevice> device1;
            openCameraDevice(name, mProvider, &device1 /*out*/);
            ASSERT_NE(nullptr, device1.get());

            Return<Status> returnStatus = device1->setPreviewWindow(nullptr);
            ASSERT_TRUE(returnStatus.isOk());
            ASSERT_EQ(Status::OK, returnStatus);

            startPreview(device1);

            sp<BufferItemConsumer> bufferItemConsumer;
            sp<BufferItemHander> bufferHandler;
            setupPreviewWindow(device1, &bufferItemConsumer /*out*/, &bufferHandler /*out*/);

            // Preview should get enabled now
            Return<bool> returnBoolStatus = device1->previewEnabled();
            ASSERT_TRUE(returnBoolStatus.isOk());
            ASSERT_TRUE(returnBoolStatus);

            stopPreviewAndClose(device1);
        }
    }
}

// Verify that image capture behaves as expected along with preview callbacks.
TEST_F(CameraHidlTest, takePicture) {
    hidl_vec<hidl_string> cameraDeviceNames = getCameraDeviceNames(mProvider);

    for (const auto& name : cameraDeviceNames) {
        if (getCameraDeviceVersion(name, mProviderType) == CAMERA_DEVICE_API_VERSION_1_0) {
            sp<::android::hardware::camera::device::V1_0::ICameraDevice> device1;
            openCameraDevice(name, mProvider, &device1 /*out*/);
            ASSERT_NE(nullptr, device1.get());
            sp<BufferItemConsumer> bufferItemConsumer;
            sp<BufferItemHander> bufferHandler;
            setupPreviewWindow(device1, &bufferItemConsumer /*out*/, &bufferHandler /*out*/);

            {
                std::unique_lock<std::mutex> l(mLock);
                mDataMessageTypeReceived = DataCallbackMsg::RAW_IMAGE_NOTIFY;
            }

            enableMsgType((unsigned int)DataCallbackMsg::PREVIEW_FRAME, device1);
            startPreview(device1);

            {
                std::unique_lock<std::mutex> l(mLock);
                waitForFrameLocked(DataCallbackMsg::PREVIEW_FRAME, l);
            }

            disableMsgType((unsigned int)DataCallbackMsg::PREVIEW_FRAME, device1);
            enableMsgType((unsigned int)DataCallbackMsg::COMPRESSED_IMAGE, device1);

            {
                std::unique_lock<std::mutex> l(mLock);
                mDataMessageTypeReceived = DataCallbackMsg::RAW_IMAGE_NOTIFY;
            }

            Return<Status> returnStatus = device1->takePicture();
            ASSERT_TRUE(returnStatus.isOk());
            ASSERT_EQ(Status::OK, returnStatus);

            {
                std::unique_lock<std::mutex> l(mLock);
                waitForFrameLocked(DataCallbackMsg::COMPRESSED_IMAGE, l);
            }

            disableMsgType((unsigned int)DataCallbackMsg::COMPRESSED_IMAGE, device1);
            stopPreviewAndClose(device1);
        }
    }
}

// Image capture should fail in case preview didn't get enabled first.
TEST_F(CameraHidlTest, takePictureFail) {
    hidl_vec<hidl_string> cameraDeviceNames = getCameraDeviceNames(mProvider);

    for (const auto& name : cameraDeviceNames) {
        if (getCameraDeviceVersion(name, mProviderType) == CAMERA_DEVICE_API_VERSION_1_0) {
            sp<::android::hardware::camera::device::V1_0::ICameraDevice> device1;
            openCameraDevice(name, mProvider, &device1 /*out*/);
            ASSERT_NE(nullptr, device1.get());

            Return<Status> returnStatus = device1->takePicture();
            ASSERT_TRUE(returnStatus.isOk());
            ASSERT_NE(Status::OK, returnStatus);

            Return<void> ret = device1->close();
            ASSERT_TRUE(ret.isOk());
        }
    }
}

// Verify that image capture can be cancelled.
TEST_F(CameraHidlTest, cancelPicture) {
    hidl_vec<hidl_string> cameraDeviceNames = getCameraDeviceNames(mProvider);

    for (const auto& name : cameraDeviceNames) {
        if (getCameraDeviceVersion(name, mProviderType) == CAMERA_DEVICE_API_VERSION_1_0) {
            sp<::android::hardware::camera::device::V1_0::ICameraDevice> device1;
            openCameraDevice(name, mProvider, &device1 /*out*/);
            ASSERT_NE(nullptr, device1.get());
            sp<BufferItemConsumer> bufferItemConsumer;
            sp<BufferItemHander> bufferHandler;
            setupPreviewWindow(device1, &bufferItemConsumer /*out*/, &bufferHandler /*out*/);
            startPreview(device1);

            Return<Status> returnStatus = device1->takePicture();
            ASSERT_TRUE(returnStatus.isOk());
            ASSERT_EQ(Status::OK, returnStatus);

            returnStatus = device1->cancelPicture();
            ASSERT_TRUE(returnStatus.isOk());
            ASSERT_EQ(Status::OK, returnStatus);

            stopPreviewAndClose(device1);
        }
    }
}

// Image capture cancel is a no-op when image capture is not running.
TEST_F(CameraHidlTest, cancelPictureNOP) {
    hidl_vec<hidl_string> cameraDeviceNames = getCameraDeviceNames(mProvider);

    for (const auto& name : cameraDeviceNames) {
        if (getCameraDeviceVersion(name, mProviderType) == CAMERA_DEVICE_API_VERSION_1_0) {
            sp<::android::hardware::camera::device::V1_0::ICameraDevice> device1;
            openCameraDevice(name, mProvider, &device1 /*out*/);
            ASSERT_NE(nullptr, device1.get());
            sp<BufferItemConsumer> bufferItemConsumer;
            sp<BufferItemHander> bufferHandler;
            setupPreviewWindow(device1, &bufferItemConsumer /*out*/, &bufferHandler /*out*/);
            startPreview(device1);

            Return<Status> returnStatus = device1->cancelPicture();
            ASSERT_TRUE(returnStatus.isOk());
            ASSERT_EQ(Status::OK, returnStatus);

            stopPreviewAndClose(device1);
        }
    }
}

// Test basic video recording.
TEST_F(CameraHidlTest, startStopRecording) {
    hidl_vec<hidl_string> cameraDeviceNames = getCameraDeviceNames(mProvider);

    for (const auto& name : cameraDeviceNames) {
        if (getCameraDeviceVersion(name, mProviderType) == CAMERA_DEVICE_API_VERSION_1_0) {
            sp<::android::hardware::camera::device::V1_0::ICameraDevice> device1;
            openCameraDevice(name, mProvider, &device1 /*out*/);
            ASSERT_NE(nullptr, device1.get());
            sp<BufferItemConsumer> bufferItemConsumer;
            sp<BufferItemHander> bufferHandler;
            setupPreviewWindow(device1, &bufferItemConsumer /*out*/, &bufferHandler /*out*/);

            {
                std::unique_lock<std::mutex> l(mLock);
                mDataMessageTypeReceived = DataCallbackMsg::RAW_IMAGE_NOTIFY;
            }

            enableMsgType((unsigned int)DataCallbackMsg::PREVIEW_FRAME, device1);
            startPreview(device1);

            {
                std::unique_lock<std::mutex> l(mLock);
                waitForFrameLocked(DataCallbackMsg::PREVIEW_FRAME, l);
                mDataMessageTypeReceived = DataCallbackMsg::RAW_IMAGE_NOTIFY;
                mVideoBufferIndex = UINT32_MAX;
            }

            disableMsgType((unsigned int)DataCallbackMsg::PREVIEW_FRAME, device1);

            bool videoMetaEnabled = false;
            Return<Status> returnStatus = device1->storeMetaDataInBuffers(true);
            ASSERT_TRUE(returnStatus.isOk());
            // It is allowed for devices to not support this feature
            ASSERT_TRUE((Status::OK == returnStatus) ||
                        (Status::OPERATION_NOT_SUPPORTED == returnStatus));
            if (Status::OK == returnStatus) {
                videoMetaEnabled = true;
            }

            enableMsgType((unsigned int)DataCallbackMsg::VIDEO_FRAME, device1);
            Return<bool> returnBoolStatus = device1->recordingEnabled();
            ASSERT_TRUE(returnBoolStatus.isOk());
            ASSERT_FALSE(returnBoolStatus);

            returnStatus = device1->startRecording();
            ASSERT_TRUE(returnStatus.isOk());
            ASSERT_EQ(Status::OK, returnStatus);

            {
                std::unique_lock<std::mutex> l(mLock);
                waitForFrameLocked(DataCallbackMsg::VIDEO_FRAME, l);
                ASSERT_NE(UINT32_MAX, mVideoBufferIndex);
                disableMsgType((unsigned int)DataCallbackMsg::VIDEO_FRAME, device1);
            }

            returnBoolStatus = device1->recordingEnabled();
            ASSERT_TRUE(returnBoolStatus.isOk());
            ASSERT_TRUE(returnBoolStatus);

            Return<void> ret;
            if (videoMetaEnabled) {
                ret = device1->releaseRecordingFrameHandle(mVideoData, mVideoBufferIndex,
                                                           mVideoNativeHandle);
                ASSERT_TRUE(ret.isOk());
            } else {
                ret = device1->releaseRecordingFrame(mVideoData, mVideoBufferIndex);
                ASSERT_TRUE(ret.isOk());
            }

            ret = device1->stopRecording();
            ASSERT_TRUE(ret.isOk());

            stopPreviewAndClose(device1);
        }
    }
}

// It shouldn't be possible to start recording without enabling preview first.
TEST_F(CameraHidlTest, startRecordingFail) {
    hidl_vec<hidl_string> cameraDeviceNames = getCameraDeviceNames(mProvider);

    for (const auto& name : cameraDeviceNames) {
        if (getCameraDeviceVersion(name, mProviderType) == CAMERA_DEVICE_API_VERSION_1_0) {
            sp<::android::hardware::camera::device::V1_0::ICameraDevice> device1;
            openCameraDevice(name, mProvider, &device1 /*out*/);
            ASSERT_NE(nullptr, device1.get());

            Return<bool> returnBoolStatus = device1->recordingEnabled();
            ASSERT_TRUE(returnBoolStatus.isOk());
            ASSERT_FALSE(returnBoolStatus);

            Return<Status> returnStatus = device1->startRecording();
            ASSERT_TRUE(returnStatus.isOk());
            ASSERT_NE(Status::OK, returnStatus);

            Return<void> ret = device1->close();
            ASSERT_TRUE(ret.isOk());
        }
    }
}

// Check autofocus support if available.
TEST_F(CameraHidlTest, autoFocus) {
    hidl_vec<hidl_string> cameraDeviceNames = getCameraDeviceNames(mProvider);
    std::vector<const char*> focusModes = {CameraParameters::FOCUS_MODE_AUTO,
                                           CameraParameters::FOCUS_MODE_CONTINUOUS_PICTURE,
                                           CameraParameters::FOCUS_MODE_CONTINUOUS_VIDEO};

    for (const auto& name : cameraDeviceNames) {
        if (getCameraDeviceVersion(name, mProviderType) == CAMERA_DEVICE_API_VERSION_1_0) {
            sp<::android::hardware::camera::device::V1_0::ICameraDevice> device1;
            openCameraDevice(name, mProvider, &device1 /*out*/);
            ASSERT_NE(nullptr, device1.get());

            CameraParameters cameraParams;
            getParameters(device1, &cameraParams /*out*/);

            if (Status::OK !=
                isAutoFocusModeAvailable(cameraParams, CameraParameters::FOCUS_MODE_AUTO)) {
                Return<void> ret = device1->close();
                ASSERT_TRUE(ret.isOk());
                continue;
            }

            sp<BufferItemConsumer> bufferItemConsumer;
            sp<BufferItemHander> bufferHandler;
            setupPreviewWindow(device1, &bufferItemConsumer /*out*/, &bufferHandler /*out*/);
            startPreview(device1);
            enableMsgType((unsigned int)NotifyCallbackMsg::FOCUS, device1);

            for (auto& iter : focusModes) {
                if (Status::OK != isAutoFocusModeAvailable(cameraParams, iter)) {
                    continue;
                }

                cameraParams.set(CameraParameters::KEY_FOCUS_MODE, iter);
                setParameters(device1, cameraParams);
                {
                    std::unique_lock<std::mutex> l(mLock);
                    mNotifyMessage = NotifyCallbackMsg::ERROR;
                }

                Return<Status> returnStatus = device1->autoFocus();
                ASSERT_TRUE(returnStatus.isOk());
                ASSERT_EQ(Status::OK, returnStatus);

                {
                    std::unique_lock<std::mutex> l(mLock);
                    while (NotifyCallbackMsg::FOCUS != mNotifyMessage) {
                        auto timeout = std::chrono::system_clock::now() +
                                       std::chrono::seconds(kAutoFocusTimeoutSec);
                        ASSERT_NE(std::cv_status::timeout, mResultCondition.wait_until(l, timeout));
                    }
                }
            }

            disableMsgType((unsigned int)NotifyCallbackMsg::FOCUS, device1);
            stopPreviewAndClose(device1);
        }
    }
}

// In case autofocus is supported verify that it can be cancelled.
TEST_F(CameraHidlTest, cancelAutoFocus) {
    hidl_vec<hidl_string> cameraDeviceNames = getCameraDeviceNames(mProvider);

    for (const auto& name : cameraDeviceNames) {
        if (getCameraDeviceVersion(name, mProviderType) == CAMERA_DEVICE_API_VERSION_1_0) {
            sp<::android::hardware::camera::device::V1_0::ICameraDevice> device1;
            openCameraDevice(name, mProvider, &device1 /*out*/);
            ASSERT_NE(nullptr, device1.get());

            CameraParameters cameraParams;
            getParameters(device1, &cameraParams /*out*/);

            if (Status::OK !=
                isAutoFocusModeAvailable(cameraParams, CameraParameters::FOCUS_MODE_AUTO)) {
                Return<void> ret = device1->close();
                ASSERT_TRUE(ret.isOk());
                continue;
            }

            // It should be fine to call before preview starts.
            ASSERT_EQ(Status::OK, device1->cancelAutoFocus());

            sp<BufferItemConsumer> bufferItemConsumer;
            sp<BufferItemHander> bufferHandler;
            setupPreviewWindow(device1, &bufferItemConsumer /*out*/, &bufferHandler /*out*/);
            startPreview(device1);

            // It should be fine to call after preview starts too.
            Return<Status> returnStatus = device1->cancelAutoFocus();
            ASSERT_TRUE(returnStatus.isOk());
            ASSERT_EQ(Status::OK, returnStatus);

            returnStatus = device1->autoFocus();
            ASSERT_TRUE(returnStatus.isOk());
            ASSERT_EQ(Status::OK, returnStatus);

            returnStatus = device1->cancelAutoFocus();
            ASSERT_TRUE(returnStatus.isOk());
            ASSERT_EQ(Status::OK, returnStatus);

            stopPreviewAndClose(device1);
        }
    }
}

// Check whether face detection is available and try to enable&disable.
TEST_F(CameraHidlTest, sendCommandFaceDetection) {
    hidl_vec<hidl_string> cameraDeviceNames = getCameraDeviceNames(mProvider);

    for (const auto& name : cameraDeviceNames) {
        if (getCameraDeviceVersion(name, mProviderType) == CAMERA_DEVICE_API_VERSION_1_0) {
            sp<::android::hardware::camera::device::V1_0::ICameraDevice> device1;
            openCameraDevice(name, mProvider, &device1 /*out*/);
            ASSERT_NE(nullptr, device1.get());

            CameraParameters cameraParams;
            getParameters(device1, &cameraParams /*out*/);

            int32_t hwFaces = cameraParams.getInt(CameraParameters::KEY_MAX_NUM_DETECTED_FACES_HW);
            int32_t swFaces = cameraParams.getInt(CameraParameters::KEY_MAX_NUM_DETECTED_FACES_SW);
            if ((0 >= hwFaces) && (0 >= swFaces)) {
                Return<void> ret = device1->close();
                ASSERT_TRUE(ret.isOk());
                continue;
            }

            sp<BufferItemConsumer> bufferItemConsumer;
            sp<BufferItemHander> bufferHandler;
            setupPreviewWindow(device1, &bufferItemConsumer /*out*/, &bufferHandler /*out*/);
            startPreview(device1);

            if (0 < hwFaces) {
                Return<Status> returnStatus = device1->sendCommand(
                    CommandType::START_FACE_DETECTION, CAMERA_FACE_DETECTION_HW, 0);
                ASSERT_TRUE(returnStatus.isOk());
                ASSERT_EQ(Status::OK, returnStatus);
                // TODO(epeev) : Enable and check for face notifications
                returnStatus = device1->sendCommand(CommandType::STOP_FACE_DETECTION,
                                                    CAMERA_FACE_DETECTION_HW, 0);
                ASSERT_TRUE(returnStatus.isOk());
                ASSERT_EQ(Status::OK, returnStatus);
            }

            if (0 < swFaces) {
                Return<Status> returnStatus = device1->sendCommand(
                    CommandType::START_FACE_DETECTION, CAMERA_FACE_DETECTION_SW, 0);
                ASSERT_TRUE(returnStatus.isOk());
                ASSERT_EQ(Status::OK, returnStatus);
                // TODO(epeev) : Enable and check for face notifications
                returnStatus = device1->sendCommand(CommandType::STOP_FACE_DETECTION,
                                                    CAMERA_FACE_DETECTION_SW, 0);
                ASSERT_TRUE(returnStatus.isOk());
                ASSERT_EQ(Status::OK, returnStatus);
            }

            stopPreviewAndClose(device1);
        }
    }
}

// Check whether smooth zoom is available and try to enable&disable.
TEST_F(CameraHidlTest, sendCommandSmoothZoom) {
    hidl_vec<hidl_string> cameraDeviceNames = getCameraDeviceNames(mProvider);

    for (const auto& name : cameraDeviceNames) {
        if (getCameraDeviceVersion(name, mProviderType) == CAMERA_DEVICE_API_VERSION_1_0) {
            sp<::android::hardware::camera::device::V1_0::ICameraDevice> device1;
            openCameraDevice(name, mProvider, &device1 /*out*/);
            ASSERT_NE(nullptr, device1.get());

            CameraParameters cameraParams;
            getParameters(device1, &cameraParams /*out*/);

            const char* smoothZoomStr =
                cameraParams.get(CameraParameters::KEY_SMOOTH_ZOOM_SUPPORTED);
            bool smoothZoomSupported =
                ((nullptr != smoothZoomStr) && (strcmp(smoothZoomStr, CameraParameters::TRUE) == 0))
                    ? true
                    : false;
            if (!smoothZoomSupported) {
                Return<void> ret = device1->close();
                ASSERT_TRUE(ret.isOk());
                continue;
            }

            int32_t maxZoom = cameraParams.getInt(CameraParameters::KEY_MAX_ZOOM);
            ASSERT_TRUE(0 < maxZoom);

            sp<BufferItemConsumer> bufferItemConsumer;
            sp<BufferItemHander> bufferHandler;
            setupPreviewWindow(device1, &bufferItemConsumer /*out*/, &bufferHandler /*out*/);
            startPreview(device1);
            setParameters(device1, cameraParams);

            Return<Status> returnStatus =
                device1->sendCommand(CommandType::START_SMOOTH_ZOOM, maxZoom, 0);
            ASSERT_TRUE(returnStatus.isOk());
            ASSERT_EQ(Status::OK, returnStatus);
            // TODO(epeev) : Enable and check for face notifications
            returnStatus = device1->sendCommand(CommandType::STOP_SMOOTH_ZOOM, 0, 0);
            ASSERT_TRUE(returnStatus.isOk());
            ASSERT_EQ(Status::OK, returnStatus);

            stopPreviewAndClose(device1);
        }
    }
}

// Basic sanity tests related to camera parameters.
TEST_F(CameraHidlTest, getSetParameters) {
    hidl_vec<hidl_string> cameraDeviceNames = getCameraDeviceNames(mProvider);

    for (const auto& name : cameraDeviceNames) {
        if (getCameraDeviceVersion(name, mProviderType) == CAMERA_DEVICE_API_VERSION_1_0) {
            sp<::android::hardware::camera::device::V1_0::ICameraDevice> device1;
            openCameraDevice(name, mProvider, &device1 /*out*/);
            ASSERT_NE(nullptr, device1.get());

            CameraParameters cameraParams;
            getParameters(device1, &cameraParams /*out*/);

            int32_t width, height;
            cameraParams.getPictureSize(&width, &height);
            ASSERT_TRUE((0 < width) && (0 < height));
            cameraParams.getPreviewSize(&width, &height);
            ASSERT_TRUE((0 < width) && (0 < height));
            int32_t minFps, maxFps;
            cameraParams.getPreviewFpsRange(&minFps, &maxFps);
            ASSERT_TRUE((0 < minFps) && (0 < maxFps));
            ASSERT_NE(nullptr, cameraParams.getPreviewFormat());
            ASSERT_NE(nullptr, cameraParams.getPictureFormat());
            ASSERT_TRUE(
                strcmp(CameraParameters::PIXEL_FORMAT_JPEG, cameraParams.getPictureFormat()) == 0);

            const char* flashMode = cameraParams.get(CameraParameters::KEY_FLASH_MODE);
            ASSERT_TRUE((nullptr == flashMode) ||
                        (strcmp(CameraParameters::FLASH_MODE_OFF, flashMode) == 0));

            const char* wbMode = cameraParams.get(CameraParameters::KEY_WHITE_BALANCE);
            ASSERT_TRUE((nullptr == wbMode) ||
                        (strcmp(CameraParameters::WHITE_BALANCE_AUTO, wbMode) == 0));

            const char* effect = cameraParams.get(CameraParameters::KEY_EFFECT);
            ASSERT_TRUE((nullptr == effect) ||
                        (strcmp(CameraParameters::EFFECT_NONE, effect) == 0));

            ::android::Vector<Size> previewSizes;
            cameraParams.getSupportedPreviewSizes(previewSizes);
            ASSERT_FALSE(previewSizes.empty());
            ::android::Vector<Size> pictureSizes;
            cameraParams.getSupportedPictureSizes(pictureSizes);
            ASSERT_FALSE(pictureSizes.empty());
            const char* previewFormats =
                cameraParams.get(CameraParameters::KEY_SUPPORTED_PREVIEW_FORMATS);
            ASSERT_NE(nullptr, previewFormats);
            ::android::String8 previewFormatsString(previewFormats);
            ASSERT_TRUE(previewFormatsString.contains(CameraParameters::PIXEL_FORMAT_YUV420SP));
            ASSERT_NE(nullptr, cameraParams.get(CameraParameters::KEY_SUPPORTED_PICTURE_FORMATS));
            ASSERT_NE(nullptr,
                      cameraParams.get(CameraParameters::KEY_SUPPORTED_PREVIEW_FRAME_RATES));
            const char* focusModes = cameraParams.get(CameraParameters::KEY_SUPPORTED_FOCUS_MODES);
            ASSERT_NE(nullptr, focusModes);
            ::android::String8 focusModesString(focusModes);
            const char* focusMode = cameraParams.get(CameraParameters::KEY_FOCUS_MODE);
            ASSERT_NE(nullptr, focusMode);
            // Auto focus mode should be default
            if (focusModesString.contains(CameraParameters::FOCUS_MODE_AUTO)) {
                ASSERT_TRUE(strcmp(CameraParameters::FOCUS_MODE_AUTO, focusMode) == 0);
            }
            ASSERT_TRUE(0 < cameraParams.getInt(CameraParameters::KEY_FOCAL_LENGTH));
            int32_t horizontalViewAngle =
                cameraParams.getInt(CameraParameters::KEY_HORIZONTAL_VIEW_ANGLE);
            ASSERT_TRUE((0 < horizontalViewAngle) && (360 >= horizontalViewAngle));
            int32_t verticalViewAngle =
                cameraParams.getInt(CameraParameters::KEY_VERTICAL_VIEW_ANGLE);
            ASSERT_TRUE((0 < verticalViewAngle) && (360 >= verticalViewAngle));
            int32_t jpegQuality = cameraParams.getInt(CameraParameters::KEY_JPEG_QUALITY);
            ASSERT_TRUE((1 <= jpegQuality) && (100 >= jpegQuality));
            int32_t jpegThumbQuality =
                cameraParams.getInt(CameraParameters::KEY_JPEG_THUMBNAIL_QUALITY);
            ASSERT_TRUE((1 <= jpegThumbQuality) && (100 >= jpegThumbQuality));

            cameraParams.setPictureSize(pictureSizes[0].width, pictureSizes[0].height);
            cameraParams.setPreviewSize(previewSizes[0].width, previewSizes[0].height);

            setParameters(device1, cameraParams);
            getParameters(device1, &cameraParams /*out*/);

            cameraParams.getPictureSize(&width, &height);
            ASSERT_TRUE((pictureSizes[0].width == width) && (pictureSizes[0].height == height));
            cameraParams.getPreviewSize(&width, &height);
            ASSERT_TRUE((previewSizes[0].width == width) && (previewSizes[0].height == height));

            Return<void> ret = device1->close();
            ASSERT_TRUE(ret.isOk());
        }
    }
}

// Verify that the static camera characteristics can be retrieved
// successfully.
TEST_F(CameraHidlTest, getCameraCharacteristics) {
    hidl_vec<hidl_string> cameraDeviceNames = getCameraDeviceNames(mProvider);

    for (const auto& name : cameraDeviceNames) {
        int deviceVersion = getCameraDeviceVersion(name, mProviderType);
        switch (deviceVersion) {
            case CAMERA_DEVICE_API_VERSION_3_5:
            case CAMERA_DEVICE_API_VERSION_3_4:
            case CAMERA_DEVICE_API_VERSION_3_3:
            case CAMERA_DEVICE_API_VERSION_3_2: {
                ::android::sp<::android::hardware::camera::device::V3_2::ICameraDevice> device3_x;
                ALOGI("getCameraCharacteristics: Testing camera device %s", name.c_str());
                Return<void> ret;
                ret = mProvider->getCameraDeviceInterface_V3_x(
                    name, [&](auto status, const auto& device) {
                        ALOGI("getCameraDeviceInterface_V3_x returns status:%d", (int)status);
                        ASSERT_EQ(Status::OK, status);
                        ASSERT_NE(device, nullptr);
                        device3_x = device;
                    });
                ASSERT_TRUE(ret.isOk());

                ret = device3_x->getCameraCharacteristics([&](auto status, const auto& chars) {
                    verifyCameraCharacteristics(status, chars);
                    verifyMonochromeCharacteristics(chars, deviceVersion);
                    verifyRecommendedConfigs(chars);
                    verifyLogicalCameraMetadata(name, device3_x, chars, deviceVersion,
                            cameraDeviceNames);
                });
                ASSERT_TRUE(ret.isOk());

                //getPhysicalCameraCharacteristics will fail for publicly
                //advertised camera IDs.
                if (deviceVersion >= CAMERA_DEVICE_API_VERSION_3_5) {
                    auto castResult = device::V3_5::ICameraDevice::castFrom(device3_x);
                    ASSERT_TRUE(castResult.isOk());
                    ::android::sp<::android::hardware::camera::device::V3_5::ICameraDevice>
                            device3_5 = castResult;
                    ASSERT_NE(device3_5, nullptr);

                    std::string version, cameraId;
                    ASSERT_TRUE(::matchDeviceName(name, mProviderType, &version, &cameraId));
                    Return<void> ret = device3_5->getPhysicalCameraCharacteristics(cameraId,
                            [&](auto status, const auto& chars) {
                        ASSERT_TRUE(Status::ILLEGAL_ARGUMENT == status);
                        ASSERT_EQ(0, chars.size());
                    });
                    ASSERT_TRUE(ret.isOk());
                }
            }
            break;
            case CAMERA_DEVICE_API_VERSION_1_0: {
                //Not applicable
            }
            break;
            default: {
                ALOGE("%s: Unsupported device version %d", __func__, deviceVersion);
                ADD_FAILURE();
            }
            break;
        }
    }
}

//In case it is supported verify that torch can be enabled.
//Check for corresponding toch callbacks as well.
TEST_F(CameraHidlTest, setTorchMode) {
    hidl_vec<hidl_string> cameraDeviceNames = getCameraDeviceNames(mProvider);
    bool torchControlSupported = false;
    Return<void> ret;

    ret = mProvider->isSetTorchModeSupported([&](auto status, bool support) {
        ALOGI("isSetTorchModeSupported returns status:%d supported:%d", (int)status, support);
        ASSERT_EQ(Status::OK, status);
        torchControlSupported = support;
    });

    sp<TorchProviderCb> cb = new TorchProviderCb(this);
    Return<Status> returnStatus = mProvider->setCallback(cb);
    ASSERT_TRUE(returnStatus.isOk());
    ASSERT_EQ(Status::OK, returnStatus);

    for (const auto& name : cameraDeviceNames) {
        int deviceVersion = getCameraDeviceVersion(name, mProviderType);
        switch (deviceVersion) {
            case CAMERA_DEVICE_API_VERSION_3_5:
            case CAMERA_DEVICE_API_VERSION_3_4:
            case CAMERA_DEVICE_API_VERSION_3_3:
            case CAMERA_DEVICE_API_VERSION_3_2: {
                ::android::sp<::android::hardware::camera::device::V3_2::ICameraDevice> device3_x;
                ALOGI("setTorchMode: Testing camera device %s", name.c_str());
                ret = mProvider->getCameraDeviceInterface_V3_x(
                    name, [&](auto status, const auto& device) {
                        ALOGI("getCameraDeviceInterface_V3_x returns status:%d", (int)status);
                        ASSERT_EQ(Status::OK, status);
                        ASSERT_NE(device, nullptr);
                        device3_x = device;
                    });
                ASSERT_TRUE(ret.isOk());

                mTorchStatus = TorchModeStatus::NOT_AVAILABLE;
                returnStatus = device3_x->setTorchMode(TorchMode::ON);
                ASSERT_TRUE(returnStatus.isOk());
                if (!torchControlSupported) {
                    ASSERT_EQ(Status::METHOD_NOT_SUPPORTED, returnStatus);
                } else {
                    ASSERT_TRUE(returnStatus == Status::OK ||
                                returnStatus == Status::OPERATION_NOT_SUPPORTED);
                    if (returnStatus == Status::OK) {
                        {
                            std::unique_lock<std::mutex> l(mTorchLock);
                            while (TorchModeStatus::NOT_AVAILABLE == mTorchStatus) {
                                auto timeout = std::chrono::system_clock::now() +
                                               std::chrono::seconds(kTorchTimeoutSec);
                                ASSERT_NE(std::cv_status::timeout, mTorchCond.wait_until(l, timeout));
                            }
                            ASSERT_EQ(TorchModeStatus::AVAILABLE_ON, mTorchStatus);
                            mTorchStatus = TorchModeStatus::NOT_AVAILABLE;
                        }

                        returnStatus = device3_x->setTorchMode(TorchMode::OFF);
                        ASSERT_TRUE(returnStatus.isOk());
                        ASSERT_EQ(Status::OK, returnStatus);

                        {
                            std::unique_lock<std::mutex> l(mTorchLock);
                            while (TorchModeStatus::NOT_AVAILABLE == mTorchStatus) {
                                auto timeout = std::chrono::system_clock::now() +
                                               std::chrono::seconds(kTorchTimeoutSec);
                                ASSERT_NE(std::cv_status::timeout, mTorchCond.wait_until(l, timeout));
                            }
                            ASSERT_EQ(TorchModeStatus::AVAILABLE_OFF, mTorchStatus);
                        }
                    }
                }
            }
            break;
            case CAMERA_DEVICE_API_VERSION_1_0: {
                ::android::sp<::android::hardware::camera::device::V1_0::ICameraDevice> device1;
                ALOGI("dumpState: Testing camera device %s", name.c_str());
                ret = mProvider->getCameraDeviceInterface_V1_x(
                    name, [&](auto status, const auto& device) {
                        ALOGI("getCameraDeviceInterface_V1_x returns status:%d", (int)status);
                        ASSERT_EQ(Status::OK, status);
                        ASSERT_NE(device, nullptr);
                        device1 = device;
                    });
                ASSERT_TRUE(ret.isOk());

                mTorchStatus = TorchModeStatus::NOT_AVAILABLE;
                returnStatus = device1->setTorchMode(TorchMode::ON);
                ASSERT_TRUE(returnStatus.isOk());
                if (!torchControlSupported) {
                    ASSERT_EQ(Status::METHOD_NOT_SUPPORTED, returnStatus);
                } else {
                    ASSERT_TRUE(returnStatus == Status::OK ||
                                returnStatus == Status::OPERATION_NOT_SUPPORTED);
                    if (returnStatus == Status::OK) {
                        {
                            std::unique_lock<std::mutex> l(mTorchLock);
                            while (TorchModeStatus::NOT_AVAILABLE == mTorchStatus) {
                                auto timeout = std::chrono::system_clock::now() +
                                               std::chrono::seconds(kTorchTimeoutSec);
                                ASSERT_NE(std::cv_status::timeout, mTorchCond.wait_until(l,
                                        timeout));
                            }
                            ASSERT_EQ(TorchModeStatus::AVAILABLE_ON, mTorchStatus);
                            mTorchStatus = TorchModeStatus::NOT_AVAILABLE;
                        }

                        returnStatus = device1->setTorchMode(TorchMode::OFF);
                        ASSERT_TRUE(returnStatus.isOk());
                        ASSERT_EQ(Status::OK, returnStatus);

                        {
                            std::unique_lock<std::mutex> l(mTorchLock);
                            while (TorchModeStatus::NOT_AVAILABLE == mTorchStatus) {
                                auto timeout = std::chrono::system_clock::now() +
                                               std::chrono::seconds(kTorchTimeoutSec);
                                ASSERT_NE(std::cv_status::timeout, mTorchCond.wait_until(l,
                                        timeout));
                            }
                            ASSERT_EQ(TorchModeStatus::AVAILABLE_OFF, mTorchStatus);
                        }
                    }
                }
                ret = device1->close();
                ASSERT_TRUE(ret.isOk());
            }
            break;
            default: {
                ALOGE("%s: Unsupported device version %d", __func__, deviceVersion);
                ADD_FAILURE();
            }
            break;
        }
    }

    returnStatus = mProvider->setCallback(nullptr);
    ASSERT_TRUE(returnStatus.isOk());
    ASSERT_EQ(Status::OK, returnStatus);
}

// Check dump functionality.
TEST_F(CameraHidlTest, dumpState) {
    hidl_vec<hidl_string> cameraDeviceNames = getCameraDeviceNames(mProvider);
    Return<void> ret;

    for (const auto& name : cameraDeviceNames) {
        int deviceVersion = getCameraDeviceVersion(name, mProviderType);
        switch (deviceVersion) {
            case CAMERA_DEVICE_API_VERSION_3_5:
            case CAMERA_DEVICE_API_VERSION_3_4:
            case CAMERA_DEVICE_API_VERSION_3_3:
            case CAMERA_DEVICE_API_VERSION_3_2: {
                ::android::sp<ICameraDevice> device3_x;
                ALOGI("dumpState: Testing camera device %s", name.c_str());
                ret = mProvider->getCameraDeviceInterface_V3_x(
                    name, [&](auto status, const auto& device) {
                        ALOGI("getCameraDeviceInterface_V3_x returns status:%d", (int)status);
                        ASSERT_EQ(Status::OK, status);
                        ASSERT_NE(device, nullptr);
                        device3_x = device;
                    });
                ASSERT_TRUE(ret.isOk());

                native_handle_t* raw_handle = native_handle_create(1, 0);
                raw_handle->data[0] = open(kDumpOutput, O_RDWR);
                ASSERT_GE(raw_handle->data[0], 0);
                hidl_handle handle = raw_handle;
                ret = device3_x->dumpState(handle);
                ASSERT_TRUE(ret.isOk());
                close(raw_handle->data[0]);
                native_handle_delete(raw_handle);
            }
            break;
            case CAMERA_DEVICE_API_VERSION_1_0: {
                ::android::sp<::android::hardware::camera::device::V1_0::ICameraDevice> device1;
                ALOGI("dumpState: Testing camera device %s", name.c_str());
                ret = mProvider->getCameraDeviceInterface_V1_x(
                    name, [&](auto status, const auto& device) {
                        ALOGI("getCameraDeviceInterface_V1_x returns status:%d", (int)status);
                        ASSERT_EQ(Status::OK, status);
                        ASSERT_NE(device, nullptr);
                        device1 = device;
                    });
                ASSERT_TRUE(ret.isOk());

                native_handle_t* raw_handle = native_handle_create(1, 0);
                raw_handle->data[0] = open(kDumpOutput, O_RDWR);
                ASSERT_GE(raw_handle->data[0], 0);
                hidl_handle handle = raw_handle;
                Return<Status> returnStatus = device1->dumpState(handle);
                ASSERT_TRUE(returnStatus.isOk());
                ASSERT_EQ(Status::OK, returnStatus);
                close(raw_handle->data[0]);
                native_handle_delete(raw_handle);
            }
            break;
            default: {
                ALOGE("%s: Unsupported device version %d", __func__, deviceVersion);
                ADD_FAILURE();
            }
            break;
        }
    }
}

// Open, dumpStates, then close
TEST_F(CameraHidlTest, openClose) {
    hidl_vec<hidl_string> cameraDeviceNames = getCameraDeviceNames(mProvider);
    Return<void> ret;

    for (const auto& name : cameraDeviceNames) {
        int deviceVersion = getCameraDeviceVersion(name, mProviderType);
        switch (deviceVersion) {
            case CAMERA_DEVICE_API_VERSION_3_5:
            case CAMERA_DEVICE_API_VERSION_3_4:
            case CAMERA_DEVICE_API_VERSION_3_3:
            case CAMERA_DEVICE_API_VERSION_3_2: {
                ::android::sp<::android::hardware::camera::device::V3_2::ICameraDevice> device3_x;
                ALOGI("openClose: Testing camera device %s", name.c_str());
                ret = mProvider->getCameraDeviceInterface_V3_x(
                    name, [&](auto status, const auto& device) {
                        ALOGI("getCameraDeviceInterface_V3_x returns status:%d", (int)status);
                        ASSERT_EQ(Status::OK, status);
                        ASSERT_NE(device, nullptr);
                        device3_x = device;
                    });
                ASSERT_TRUE(ret.isOk());

                sp<EmptyDeviceCb> cb = new EmptyDeviceCb;
                sp<ICameraDeviceSession> session;
                ret = device3_x->open(cb, [&](auto status, const auto& newSession) {
                    ALOGI("device::open returns status:%d", (int)status);
                    ASSERT_EQ(Status::OK, status);
                    ASSERT_NE(newSession, nullptr);
                    session = newSession;
                });
                ASSERT_TRUE(ret.isOk());
                // Ensure that a device labeling itself as 3.3/3.4 can have its session interface
                // cast the 3.3/3.4 interface, and that lower versions can't be cast to it.
                sp<device::V3_3::ICameraDeviceSession> sessionV3_3;
                sp<device::V3_4::ICameraDeviceSession> sessionV3_4;
                sp<device::V3_5::ICameraDeviceSession> sessionV3_5;
                castSession(session, deviceVersion, &sessionV3_3, &sessionV3_4, &sessionV3_5);
                if (deviceVersion == CAMERA_DEVICE_API_VERSION_3_5) {
                    ASSERT_TRUE(sessionV3_5.get() != nullptr);
                } else if (deviceVersion == CAMERA_DEVICE_API_VERSION_3_4) {
                    ASSERT_TRUE(sessionV3_4.get() != nullptr);
                } else if (deviceVersion == CAMERA_DEVICE_API_VERSION_3_3) {
                    ASSERT_TRUE(sessionV3_3.get() != nullptr);
                } else { //V3_2
                    ASSERT_TRUE(sessionV3_3.get() == nullptr);
                    ASSERT_TRUE(sessionV3_4.get() == nullptr);
                    ASSERT_TRUE(sessionV3_5.get() == nullptr);
                }
                native_handle_t* raw_handle = native_handle_create(1, 0);
                raw_handle->data[0] = open(kDumpOutput, O_RDWR);
                ASSERT_GE(raw_handle->data[0], 0);
                hidl_handle handle = raw_handle;
                ret = device3_x->dumpState(handle);
                ASSERT_TRUE(ret.isOk());
                close(raw_handle->data[0]);
                native_handle_delete(raw_handle);

                ret = session->close();
                ASSERT_TRUE(ret.isOk());
                // TODO: test all session API calls return INTERNAL_ERROR after close
                // TODO: keep a wp copy here and verify session cannot be promoted out of this scope
            }
            break;
            case CAMERA_DEVICE_API_VERSION_1_0: {
                sp<::android::hardware::camera::device::V1_0::ICameraDevice> device1;
                openCameraDevice(name, mProvider, &device1 /*out*/);
                ASSERT_NE(nullptr, device1.get());

                native_handle_t* raw_handle = native_handle_create(1, 0);
                raw_handle->data[0] = open(kDumpOutput, O_RDWR);
                ASSERT_GE(raw_handle->data[0], 0);
                hidl_handle handle = raw_handle;
                Return<Status> returnStatus = device1->dumpState(handle);
                ASSERT_TRUE(returnStatus.isOk());
                ASSERT_EQ(Status::OK, returnStatus);
                close(raw_handle->data[0]);
                native_handle_delete(raw_handle);

                ret = device1->close();
                ASSERT_TRUE(ret.isOk());
            }
            break;
            default: {
                ALOGE("%s: Unsupported device version %d", __func__, deviceVersion);
                ADD_FAILURE();
            }
            break;
        }
    }
}

// Check whether all common default request settings can be sucessfully
// constructed.
TEST_F(CameraHidlTest, constructDefaultRequestSettings) {
    hidl_vec<hidl_string> cameraDeviceNames = getCameraDeviceNames(mProvider);

    for (const auto& name : cameraDeviceNames) {
        int deviceVersion = getCameraDeviceVersion(name, mProviderType);
        switch (deviceVersion) {
            case CAMERA_DEVICE_API_VERSION_3_5:
            case CAMERA_DEVICE_API_VERSION_3_4:
            case CAMERA_DEVICE_API_VERSION_3_3:
            case CAMERA_DEVICE_API_VERSION_3_2: {
                ::android::sp<::android::hardware::camera::device::V3_2::ICameraDevice> device3_x;
                Return<void> ret;
                ALOGI("constructDefaultRequestSettings: Testing camera device %s", name.c_str());
                ret = mProvider->getCameraDeviceInterface_V3_x(
                    name, [&](auto status, const auto& device) {
                        ALOGI("getCameraDeviceInterface_V3_x returns status:%d", (int)status);
                        ASSERT_EQ(Status::OK, status);
                        ASSERT_NE(device, nullptr);
                        device3_x = device;
                    });
                ASSERT_TRUE(ret.isOk());

                sp<EmptyDeviceCb> cb = new EmptyDeviceCb;
                sp<ICameraDeviceSession> session;
                ret = device3_x->open(cb, [&](auto status, const auto& newSession) {
                    ALOGI("device::open returns status:%d", (int)status);
                    ASSERT_EQ(Status::OK, status);
                    ASSERT_NE(newSession, nullptr);
                    session = newSession;
                });
                ASSERT_TRUE(ret.isOk());

                for (uint32_t t = (uint32_t)RequestTemplate::PREVIEW;
                     t <= (uint32_t)RequestTemplate::MANUAL; t++) {
                    RequestTemplate reqTemplate = (RequestTemplate)t;
                    ret =
                        session->constructDefaultRequestSettings(
                            reqTemplate, [&](auto status, const auto& req) {
                                ALOGI("constructDefaultRequestSettings returns status:%d",
                                      (int)status);
                                if (reqTemplate == RequestTemplate::ZERO_SHUTTER_LAG ||
                                        reqTemplate == RequestTemplate::MANUAL) {
                                    // optional templates
                                    ASSERT_TRUE((status == Status::OK) ||
                                            (status == Status::ILLEGAL_ARGUMENT));
                                } else {
                                    ASSERT_EQ(Status::OK, status);
                                }

                                if (status == Status::OK) {
                                    const camera_metadata_t* metadata =
                                        (camera_metadata_t*) req.data();
                                    size_t expectedSize = req.size();
                                    int result = validate_camera_metadata_structure(
                                            metadata, &expectedSize);
                                    ASSERT_TRUE((result == 0) ||
                                            (result == CAMERA_METADATA_VALIDATION_SHIFTED));
                                    size_t entryCount =
                                            get_camera_metadata_entry_count(metadata);
                                    // TODO: we can do better than 0 here. Need to check how many required
                                    // request keys we've defined for each template
                                    ASSERT_GT(entryCount, 0u);
                                    ALOGI("template %u metadata entry count is %zu",
                                          t, entryCount);
                                } else {
                                    ASSERT_EQ(0u, req.size());
                                }
                            });
                    ASSERT_TRUE(ret.isOk());
                }
                ret = session->close();
                ASSERT_TRUE(ret.isOk());
            }
            break;
            case CAMERA_DEVICE_API_VERSION_1_0: {
                //Not applicable
            }
            break;
            default: {
                ALOGE("%s: Unsupported device version %d", __func__, deviceVersion);
                ADD_FAILURE();
            }
            break;
        }
    }
}


// Verify that all supported stream formats and sizes can be configured
// successfully.
TEST_F(CameraHidlTest, configureStreamsAvailableOutputs) {
    hidl_vec<hidl_string> cameraDeviceNames = getCameraDeviceNames(mProvider);
    std::vector<AvailableStream> outputStreams;

    for (const auto& name : cameraDeviceNames) {
        int deviceVersion = getCameraDeviceVersion(name, mProviderType);
        if (deviceVersion == CAMERA_DEVICE_API_VERSION_1_0) {
            continue;
        } else if (deviceVersion <= 0) {
            ALOGE("%s: Unsupported device version %d", __func__, deviceVersion);
            ADD_FAILURE();
            return;
        }

        camera_metadata_t* staticMeta;
        Return<void> ret;
        sp<ICameraDeviceSession> session;
        sp<device::V3_3::ICameraDeviceSession> session3_3;
        sp<device::V3_4::ICameraDeviceSession> session3_4;
        sp<device::V3_5::ICameraDeviceSession> session3_5;
        sp<device::V3_2::ICameraDevice> cameraDevice;
        sp<device::V3_5::ICameraDevice> cameraDevice3_5;
        openEmptyDeviceSession(name, mProvider,
                &session /*out*/, &staticMeta /*out*/, &cameraDevice /*out*/);
        castSession(session, deviceVersion, &session3_3, &session3_4, &session3_5);
        castDevice(cameraDevice, deviceVersion, &cameraDevice3_5);

        outputStreams.clear();
        ASSERT_EQ(Status::OK, getAvailableOutputStreams(staticMeta, outputStreams));
        ASSERT_NE(0u, outputStreams.size());

        uint32_t jpegBufferSize = 0;
        ASSERT_EQ(Status::OK, getJpegBufferSize(staticMeta, &jpegBufferSize));
        ASSERT_NE(0u, jpegBufferSize);

        int32_t streamId = 0;
        uint32_t streamConfigCounter = 0;
        for (auto& it : outputStreams) {
            V3_2::Stream stream3_2;
            V3_2::DataspaceFlags dataspaceFlag = 0;
            switch (static_cast<PixelFormat>(it.format)) {
                case PixelFormat::BLOB:
                    dataspaceFlag = static_cast<V3_2::DataspaceFlags>(Dataspace::V0_JFIF);
                    break;
                case PixelFormat::Y16:
                    dataspaceFlag = static_cast<V3_2::DataspaceFlags>(Dataspace::DEPTH);
                    break;
                default:
                    dataspaceFlag = static_cast<V3_2::DataspaceFlags>(Dataspace::UNKNOWN);
            }
            stream3_2 = {streamId,
                             StreamType::OUTPUT,
                             static_cast<uint32_t>(it.width),
                             static_cast<uint32_t>(it.height),
                             static_cast<PixelFormat>(it.format),
                             GRALLOC1_CONSUMER_USAGE_HWCOMPOSER,
                             dataspaceFlag,
                             StreamRotation::ROTATION_0};
            ::android::hardware::hidl_vec<V3_2::Stream> streams3_2 = {stream3_2};
            ::android::hardware::camera::device::V3_5::StreamConfiguration config3_5;
            ::android::hardware::camera::device::V3_4::StreamConfiguration config3_4;
            ::android::hardware::camera::device::V3_2::StreamConfiguration config3_2;
            createStreamConfiguration(streams3_2, StreamConfigurationMode::NORMAL_MODE,
                                      &config3_2, &config3_4, &config3_5, jpegBufferSize);
            if (session3_5 != nullptr) {
                verifyStreamCombination(cameraDevice3_5, config3_4,
                        /*expectedStatus*/ true);
                config3_5.streamConfigCounter = streamConfigCounter++;
                ret = session3_5->configureStreams_3_5(config3_5,
                        [streamId](Status s, device::V3_4::HalStreamConfiguration halConfig) {
                            ASSERT_EQ(Status::OK, s);
                            ASSERT_EQ(1u, halConfig.streams.size());
                            ASSERT_EQ(halConfig.streams[0].v3_3.v3_2.id, streamId);
                        });
            } else if (session3_4 != nullptr) {
                ret = session3_4->configureStreams_3_4(config3_4,
                        [streamId](Status s, device::V3_4::HalStreamConfiguration halConfig) {
                            ASSERT_EQ(Status::OK, s);
                            ASSERT_EQ(1u, halConfig.streams.size());
                            ASSERT_EQ(halConfig.streams[0].v3_3.v3_2.id, streamId);
                        });
            } else if (session3_3 != nullptr) {
                ret = session3_3->configureStreams_3_3(config3_2,
                        [streamId](Status s, device::V3_3::HalStreamConfiguration halConfig) {
                            ASSERT_EQ(Status::OK, s);
                            ASSERT_EQ(1u, halConfig.streams.size());
                            ASSERT_EQ(halConfig.streams[0].v3_2.id, streamId);
                        });
            } else {
                ret = session->configureStreams(config3_2,
                        [streamId](Status s, HalStreamConfiguration halConfig) {
                            ASSERT_EQ(Status::OK, s);
                            ASSERT_EQ(1u, halConfig.streams.size());
                            ASSERT_EQ(halConfig.streams[0].id, streamId);
                        });
            }
            ASSERT_TRUE(ret.isOk());
            streamId++;
        }

        free_camera_metadata(staticMeta);
        ret = session->close();
        ASSERT_TRUE(ret.isOk());
    }
}

// Check for correct handling of invalid/incorrect configuration parameters.
TEST_F(CameraHidlTest, configureStreamsInvalidOutputs) {
    hidl_vec<hidl_string> cameraDeviceNames = getCameraDeviceNames(mProvider);
    std::vector<AvailableStream> outputStreams;

    for (const auto& name : cameraDeviceNames) {
        int deviceVersion = getCameraDeviceVersion(name, mProviderType);
        if (deviceVersion == CAMERA_DEVICE_API_VERSION_1_0) {
            continue;
        } else if (deviceVersion <= 0) {
            ALOGE("%s: Unsupported device version %d", __func__, deviceVersion);
            ADD_FAILURE();
            return;
        }

        camera_metadata_t* staticMeta;
        Return<void> ret;
        sp<ICameraDeviceSession> session;
        sp<device::V3_3::ICameraDeviceSession> session3_3;
        sp<device::V3_4::ICameraDeviceSession> session3_4;
        sp<device::V3_5::ICameraDeviceSession> session3_5;
        sp<device::V3_2::ICameraDevice> cameraDevice;
        sp<device::V3_5::ICameraDevice> cameraDevice3_5;
        openEmptyDeviceSession(name, mProvider, &session /*out*/, &staticMeta /*out*/,
                &cameraDevice /*out*/);
        castSession(session, deviceVersion, &session3_3, &session3_4, &session3_5);
        castDevice(cameraDevice, deviceVersion, &cameraDevice3_5);

        outputStreams.clear();
        ASSERT_EQ(Status::OK, getAvailableOutputStreams(staticMeta, outputStreams));
        ASSERT_NE(0u, outputStreams.size());

        uint32_t jpegBufferSize = 0;
        ASSERT_EQ(Status::OK, getJpegBufferSize(staticMeta, &jpegBufferSize));
        ASSERT_NE(0u, jpegBufferSize);

        int32_t streamId = 0;
        V3_2::Stream stream3_2 = {streamId++,
                         StreamType::OUTPUT,
                         static_cast<uint32_t>(0),
                         static_cast<uint32_t>(0),
                         static_cast<PixelFormat>(outputStreams[0].format),
                         GRALLOC1_CONSUMER_USAGE_HWCOMPOSER,
                         0,
                         StreamRotation::ROTATION_0};
        uint32_t streamConfigCounter = 0;
        ::android::hardware::hidl_vec<V3_2::Stream> streams = {stream3_2};
        ::android::hardware::camera::device::V3_5::StreamConfiguration config3_5;
        ::android::hardware::camera::device::V3_4::StreamConfiguration config3_4;
        ::android::hardware::camera::device::V3_2::StreamConfiguration config3_2;
        createStreamConfiguration(streams, StreamConfigurationMode::NORMAL_MODE,
                                  &config3_2, &config3_4, &config3_5, jpegBufferSize);
        if (session3_5 != nullptr) {
            verifyStreamCombination(cameraDevice3_5, config3_4, /*expectedStatus*/ false);
            config3_5.streamConfigCounter = streamConfigCounter++;
            ret = session3_5->configureStreams_3_5(config3_5,
                    [](Status s, device::V3_4::HalStreamConfiguration) {
                        ASSERT_TRUE((Status::ILLEGAL_ARGUMENT == s) ||
                            (Status::INTERNAL_ERROR == s));
                    });
        } else if (session3_4 != nullptr) {
            ret = session3_4->configureStreams_3_4(config3_4,
                    [](Status s, device::V3_4::HalStreamConfiguration) {
                        ASSERT_TRUE((Status::ILLEGAL_ARGUMENT == s) ||
                                (Status::INTERNAL_ERROR == s));
                    });
        } else if(session3_3 != nullptr) {
            ret = session3_3->configureStreams_3_3(config3_2,
                    [](Status s, device::V3_3::HalStreamConfiguration) {
                        ASSERT_TRUE((Status::ILLEGAL_ARGUMENT == s) ||
                                (Status::INTERNAL_ERROR == s));
                    });
        } else {
            ret = session->configureStreams(config3_2,
                    [](Status s, HalStreamConfiguration) {
                        ASSERT_TRUE((Status::ILLEGAL_ARGUMENT == s) ||
                                (Status::INTERNAL_ERROR == s));
                    });
        }
        ASSERT_TRUE(ret.isOk());

        stream3_2 = {streamId++,
                  StreamType::OUTPUT,
                  static_cast<uint32_t>(UINT32_MAX),
                  static_cast<uint32_t>(UINT32_MAX),
                  static_cast<PixelFormat>(outputStreams[0].format),
                  GRALLOC1_CONSUMER_USAGE_HWCOMPOSER,
                  0,
                  StreamRotation::ROTATION_0};
        streams[0] = stream3_2;
        createStreamConfiguration(streams, StreamConfigurationMode::NORMAL_MODE,
                &config3_2, &config3_4, &config3_5, jpegBufferSize);
        if (session3_5 != nullptr) {
            config3_5.streamConfigCounter = streamConfigCounter++;
            ret = session3_5->configureStreams_3_5(config3_5, [](Status s,
                        device::V3_4::HalStreamConfiguration) {
                    ASSERT_EQ(Status::ILLEGAL_ARGUMENT, s);
                });
        } else if(session3_4 != nullptr) {
            ret = session3_4->configureStreams_3_4(config3_4, [](Status s,
                        device::V3_4::HalStreamConfiguration) {
                    ASSERT_EQ(Status::ILLEGAL_ARGUMENT, s);
                });
        } else if(session3_3 != nullptr) {
            ret = session3_3->configureStreams_3_3(config3_2, [](Status s,
                        device::V3_3::HalStreamConfiguration) {
                    ASSERT_EQ(Status::ILLEGAL_ARGUMENT, s);
                });
        } else {
            ret = session->configureStreams(config3_2, [](Status s,
                        HalStreamConfiguration) {
                    ASSERT_EQ(Status::ILLEGAL_ARGUMENT, s);
                });
        }
        ASSERT_TRUE(ret.isOk());

        for (auto& it : outputStreams) {
            stream3_2 = {streamId++,
                      StreamType::OUTPUT,
                      static_cast<uint32_t>(it.width),
                      static_cast<uint32_t>(it.height),
                      static_cast<PixelFormat>(UINT32_MAX),
                      GRALLOC1_CONSUMER_USAGE_HWCOMPOSER,
                      0,
                      StreamRotation::ROTATION_0};
            streams[0] = stream3_2;
            createStreamConfiguration(streams, StreamConfigurationMode::NORMAL_MODE,
                    &config3_2, &config3_4, &config3_5, jpegBufferSize);
            if (session3_5 != nullptr) {
                config3_5.streamConfigCounter = streamConfigCounter++;
                ret = session3_5->configureStreams_3_5(config3_5,
                        [](Status s, device::V3_4::HalStreamConfiguration) {
                            ASSERT_EQ(Status::ILLEGAL_ARGUMENT, s);
                        });
            } else if(session3_4 != nullptr) {
                ret = session3_4->configureStreams_3_4(config3_4,
                        [](Status s, device::V3_4::HalStreamConfiguration) {
                            ASSERT_EQ(Status::ILLEGAL_ARGUMENT, s);
                        });
            } else if(session3_3 != nullptr) {
                ret = session3_3->configureStreams_3_3(config3_2,
                        [](Status s, device::V3_3::HalStreamConfiguration) {
                            ASSERT_EQ(Status::ILLEGAL_ARGUMENT, s);
                        });
            } else {
                ret = session->configureStreams(config3_2,
                        [](Status s, HalStreamConfiguration) {
                            ASSERT_EQ(Status::ILLEGAL_ARGUMENT, s);
                        });
            }
            ASSERT_TRUE(ret.isOk());

            stream3_2 = {streamId++,
                      StreamType::OUTPUT,
                      static_cast<uint32_t>(it.width),
                      static_cast<uint32_t>(it.height),
                      static_cast<PixelFormat>(it.format),
                      GRALLOC1_CONSUMER_USAGE_HWCOMPOSER,
                      0,
                      static_cast<StreamRotation>(UINT32_MAX)};
            streams[0] = stream3_2;
            createStreamConfiguration(streams, StreamConfigurationMode::NORMAL_MODE,
                    &config3_2, &config3_4, &config3_5, jpegBufferSize);
            if (session3_5 != nullptr) {
                config3_5.streamConfigCounter = streamConfigCounter++;
                ret = session3_5->configureStreams_3_5(config3_5,
                        [](Status s, device::V3_4::HalStreamConfiguration) {
                            ASSERT_EQ(Status::ILLEGAL_ARGUMENT, s);
                        });
            } else if(session3_4 != nullptr) {
                ret = session3_4->configureStreams_3_4(config3_4,
                        [](Status s, device::V3_4::HalStreamConfiguration) {
                            ASSERT_EQ(Status::ILLEGAL_ARGUMENT, s);
                        });
            } else if(session3_3 != nullptr) {
                ret = session3_3->configureStreams_3_3(config3_2,
                        [](Status s, device::V3_3::HalStreamConfiguration) {
                            ASSERT_EQ(Status::ILLEGAL_ARGUMENT, s);
                        });
            } else {
                ret = session->configureStreams(config3_2,
                        [](Status s, HalStreamConfiguration) {
                            ASSERT_EQ(Status::ILLEGAL_ARGUMENT, s);
                        });
            }
            ASSERT_TRUE(ret.isOk());
        }

        free_camera_metadata(staticMeta);
        ret = session->close();
        ASSERT_TRUE(ret.isOk());
    }
}

// Check whether all supported ZSL output stream combinations can be
// configured successfully.
TEST_F(CameraHidlTest, configureStreamsZSLInputOutputs) {
    hidl_vec<hidl_string> cameraDeviceNames = getCameraDeviceNames(mProvider);
    std::vector<AvailableStream> inputStreams;
    std::vector<AvailableZSLInputOutput> inputOutputMap;

    for (const auto& name : cameraDeviceNames) {
        int deviceVersion = getCameraDeviceVersion(name, mProviderType);
        if (deviceVersion == CAMERA_DEVICE_API_VERSION_1_0) {
            continue;
        } else if (deviceVersion <= 0) {
            ALOGE("%s: Unsupported device version %d", __func__, deviceVersion);
            ADD_FAILURE();
            return;
        }

        camera_metadata_t* staticMeta;
        Return<void> ret;
        sp<ICameraDeviceSession> session;
        sp<device::V3_3::ICameraDeviceSession> session3_3;
        sp<device::V3_4::ICameraDeviceSession> session3_4;
        sp<device::V3_5::ICameraDeviceSession> session3_5;
        sp<device::V3_2::ICameraDevice> cameraDevice;
        sp<device::V3_5::ICameraDevice> cameraDevice3_5;
        openEmptyDeviceSession(name, mProvider, &session /*out*/, &staticMeta /*out*/,
                &cameraDevice /*out*/);
        castSession(session, deviceVersion, &session3_3, &session3_4, &session3_5);
        castDevice(cameraDevice, deviceVersion, &cameraDevice3_5);

        Status rc = isZSLModeAvailable(staticMeta);
        if (Status::METHOD_NOT_SUPPORTED == rc) {
            ret = session->close();
            ASSERT_TRUE(ret.isOk());
            continue;
        }
        ASSERT_EQ(Status::OK, rc);

        inputStreams.clear();
        ASSERT_EQ(Status::OK, getAvailableOutputStreams(staticMeta, inputStreams));
        ASSERT_NE(0u, inputStreams.size());

        inputOutputMap.clear();
        ASSERT_EQ(Status::OK, getZSLInputOutputMap(staticMeta, inputOutputMap));
        ASSERT_NE(0u, inputOutputMap.size());

        bool supportMonoY8 = false;
        if (Status::OK == isMonochromeCamera(staticMeta)) {
            for (auto& it : inputStreams) {
                if (it.format == static_cast<uint32_t>(PixelFormat::Y8)) {
                    supportMonoY8 = true;
                    break;
                }
            }
        }

        uint32_t jpegBufferSize = 0;
        ASSERT_EQ(Status::OK, getJpegBufferSize(staticMeta, &jpegBufferSize));
        ASSERT_NE(0u, jpegBufferSize);

        int32_t streamId = 0;
        bool hasPrivToY8 = false, hasY8ToY8 = false, hasY8ToBlob = false;
        uint32_t streamConfigCounter = 0;
        for (auto& inputIter : inputOutputMap) {
            AvailableStream input;
            ASSERT_EQ(Status::OK, findLargestSize(inputStreams, inputIter.inputFormat,
                    input));
            ASSERT_NE(0u, inputStreams.size());

            if (inputIter.inputFormat == static_cast<uint32_t>(PixelFormat::IMPLEMENTATION_DEFINED)
                    && inputIter.outputFormat == static_cast<uint32_t>(PixelFormat::Y8)) {
                hasPrivToY8 = true;
            } else if (inputIter.inputFormat == static_cast<uint32_t>(PixelFormat::Y8)) {
                if (inputIter.outputFormat == static_cast<uint32_t>(PixelFormat::BLOB)) {
                    hasY8ToBlob = true;
                } else if (inputIter.outputFormat == static_cast<uint32_t>(PixelFormat::Y8)) {
                    hasY8ToY8 = true;
                }
            }
            AvailableStream outputThreshold = {INT32_MAX, INT32_MAX,
                                               inputIter.outputFormat};
            std::vector<AvailableStream> outputStreams;
            ASSERT_EQ(Status::OK,
                      getAvailableOutputStreams(staticMeta, outputStreams,
                              &outputThreshold));
            for (auto& outputIter : outputStreams) {
                V3_2::Stream zslStream = {streamId++,
                                    StreamType::OUTPUT,
                                    static_cast<uint32_t>(input.width),
                                    static_cast<uint32_t>(input.height),
                                    static_cast<PixelFormat>(input.format),
                                    GRALLOC_USAGE_HW_CAMERA_ZSL,
                                    0,
                                    StreamRotation::ROTATION_0};
                V3_2::Stream inputStream = {streamId++,
                                      StreamType::INPUT,
                                      static_cast<uint32_t>(input.width),
                                      static_cast<uint32_t>(input.height),
                                      static_cast<PixelFormat>(input.format),
                                      0,
                                      0,
                                      StreamRotation::ROTATION_0};
                V3_2::Stream outputStream = {streamId++,
                                       StreamType::OUTPUT,
                                       static_cast<uint32_t>(outputIter.width),
                                       static_cast<uint32_t>(outputIter.height),
                                       static_cast<PixelFormat>(outputIter.format),
                                       GRALLOC1_CONSUMER_USAGE_HWCOMPOSER,
                                       0,
                                       StreamRotation::ROTATION_0};

                ::android::hardware::hidl_vec<V3_2::Stream> streams = {inputStream, zslStream,
                                                                 outputStream};
                ::android::hardware::camera::device::V3_5::StreamConfiguration config3_5;
                ::android::hardware::camera::device::V3_4::StreamConfiguration config3_4;
                ::android::hardware::camera::device::V3_2::StreamConfiguration config3_2;
                createStreamConfiguration(streams, StreamConfigurationMode::NORMAL_MODE,
                                          &config3_2, &config3_4, &config3_5, jpegBufferSize);
                if (session3_5 != nullptr) {
                    verifyStreamCombination(cameraDevice3_5, config3_4,
                            /*expectedStatus*/ true);
                    config3_5.streamConfigCounter = streamConfigCounter++;
                    ret = session3_5->configureStreams_3_5(config3_5,
                            [](Status s, device::V3_4::HalStreamConfiguration halConfig) {
                                ASSERT_EQ(Status::OK, s);
                                ASSERT_EQ(3u, halConfig.streams.size());
                            });
                } else if (session3_4 != nullptr) {
                    ret = session3_4->configureStreams_3_4(config3_4,
                            [](Status s, device::V3_4::HalStreamConfiguration halConfig) {
                                ASSERT_EQ(Status::OK, s);
                                ASSERT_EQ(3u, halConfig.streams.size());
                            });
                } else if (session3_3 != nullptr) {
                    ret = session3_3->configureStreams_3_3(config3_2,
                            [](Status s, device::V3_3::HalStreamConfiguration halConfig) {
                                ASSERT_EQ(Status::OK, s);
                                ASSERT_EQ(3u, halConfig.streams.size());
                            });
                } else {
                    ret = session->configureStreams(config3_2,
                            [](Status s, HalStreamConfiguration halConfig) {
                                ASSERT_EQ(Status::OK, s);
                                ASSERT_EQ(3u, halConfig.streams.size());
                            });
                }
                ASSERT_TRUE(ret.isOk());
            }
        }

        if (supportMonoY8) {
            if (Status::OK == isZSLModeAvailable(staticMeta, PRIV_REPROCESS)) {
                ASSERT_TRUE(hasPrivToY8);
            }
            if (Status::OK == isZSLModeAvailable(staticMeta, YUV_REPROCESS)) {
                ASSERT_TRUE(hasY8ToY8);
                ASSERT_TRUE(hasY8ToBlob);
            }
        }

        free_camera_metadata(staticMeta);
        ret = session->close();
        ASSERT_TRUE(ret.isOk());
    }
}

// Check whether session parameters are supported. If Hal support for them
// exist, then try to configure a preview stream using them.
TEST_F(CameraHidlTest, configureStreamsWithSessionParameters) {
    hidl_vec<hidl_string> cameraDeviceNames = getCameraDeviceNames(mProvider);
    std::vector<AvailableStream> outputPreviewStreams;
    AvailableStream previewThreshold = {kMaxPreviewWidth, kMaxPreviewHeight,
                                        static_cast<int32_t>(PixelFormat::IMPLEMENTATION_DEFINED)};

    for (const auto& name : cameraDeviceNames) {
        int deviceVersion = getCameraDeviceVersion(name, mProviderType);
        if (deviceVersion <= 0) {
            ALOGE("%s: Unsupported device version %d", __func__, deviceVersion);
            ADD_FAILURE();
            return;
        } else if (deviceVersion < CAMERA_DEVICE_API_VERSION_3_4) {
            continue;
        }

        camera_metadata_t* staticMetaBuffer;
        Return<void> ret;
        sp<ICameraDeviceSession> session;
        sp<device::V3_3::ICameraDeviceSession> session3_3;
        sp<device::V3_4::ICameraDeviceSession> session3_4;
        sp<device::V3_5::ICameraDeviceSession> session3_5;
        openEmptyDeviceSession(name, mProvider, &session /*out*/, &staticMetaBuffer /*out*/);
        castSession(session, deviceVersion, &session3_3, &session3_4, &session3_5);
        if (deviceVersion == CAMERA_DEVICE_API_VERSION_3_4) {
            ASSERT_NE(session3_4, nullptr);
        } else {
            ASSERT_NE(session3_5, nullptr);
        }

        std::unordered_set<int32_t> availableSessionKeys;
        auto rc = getSupportedKeys(staticMetaBuffer, ANDROID_REQUEST_AVAILABLE_SESSION_KEYS,
                &availableSessionKeys);
        ASSERT_TRUE(Status::OK == rc);
        if (availableSessionKeys.empty()) {
            free_camera_metadata(staticMetaBuffer);
            ret = session->close();
            ASSERT_TRUE(ret.isOk());
            continue;
        }

        android::hardware::camera::common::V1_0::helper::CameraMetadata previewRequestSettings;
        android::hardware::camera::common::V1_0::helper::CameraMetadata sessionParams,
                modifiedSessionParams;
        constructFilteredSettings(session, availableSessionKeys, RequestTemplate::PREVIEW,
                &previewRequestSettings, &sessionParams);
        if (sessionParams.isEmpty()) {
            free_camera_metadata(staticMetaBuffer);
            ret = session->close();
            ASSERT_TRUE(ret.isOk());
            continue;
        }

        outputPreviewStreams.clear();

        ASSERT_EQ(Status::OK, getAvailableOutputStreams(staticMetaBuffer, outputPreviewStreams,
                &previewThreshold));
        ASSERT_NE(0u, outputPreviewStreams.size());

        V3_4::Stream previewStream;
        previewStream.v3_2 = {0,
                                StreamType::OUTPUT,
                                static_cast<uint32_t>(outputPreviewStreams[0].width),
                                static_cast<uint32_t>(outputPreviewStreams[0].height),
                                static_cast<PixelFormat>(outputPreviewStreams[0].format),
                                GRALLOC1_CONSUMER_USAGE_HWCOMPOSER,
                                0,
                                StreamRotation::ROTATION_0};
        previewStream.bufferSize = 0;
        ::android::hardware::hidl_vec<V3_4::Stream> streams = {previewStream};
        ::android::hardware::camera::device::V3_4::StreamConfiguration config;
        ::android::hardware::camera::device::V3_5::StreamConfiguration config3_5;
        config.streams = streams;
        config.operationMode = StreamConfigurationMode::NORMAL_MODE;
        modifiedSessionParams = sessionParams;
        auto sessionParamsBuffer = sessionParams.release();
        config.sessionParams.setToExternal(reinterpret_cast<uint8_t *> (sessionParamsBuffer),
                get_camera_metadata_size(sessionParamsBuffer));
        config3_5.v3_4 = config;
        config3_5.streamConfigCounter = 0;
        if (session3_5 != nullptr) {
            bool newSessionParamsAvailable = false;
            for (const auto& it : availableSessionKeys) {
                if (modifiedSessionParams.exists(it)) {
                    modifiedSessionParams.erase(it);
                    newSessionParamsAvailable = true;
                    break;
                }
            }
            if (newSessionParamsAvailable) {
                auto modifiedSessionParamsBuffer = modifiedSessionParams.release();
                verifySessionReconfigurationQuery(session3_5, sessionParamsBuffer,
                        modifiedSessionParamsBuffer);
                modifiedSessionParams.acquire(modifiedSessionParamsBuffer);
            }

            ret = session3_5->configureStreams_3_5(config3_5,
                    [](Status s, device::V3_4::HalStreamConfiguration halConfig) {
                        ASSERT_EQ(Status::OK, s);
                        ASSERT_EQ(1u, halConfig.streams.size());
                    });
        } else {
            ret = session3_4->configureStreams_3_4(config,
                    [](Status s, device::V3_4::HalStreamConfiguration halConfig) {
                        ASSERT_EQ(Status::OK, s);
                        ASSERT_EQ(1u, halConfig.streams.size());
                    });
        }
        sessionParams.acquire(sessionParamsBuffer);
        ASSERT_TRUE(ret.isOk());

        free_camera_metadata(staticMetaBuffer);
        ret = session->close();
        ASSERT_TRUE(ret.isOk());
    }
}

// Verify that all supported preview + still capture stream combinations
// can be configured successfully.
TEST_F(CameraHidlTest, configureStreamsPreviewStillOutputs) {
    hidl_vec<hidl_string> cameraDeviceNames = getCameraDeviceNames(mProvider);
    std::vector<AvailableStream> outputBlobStreams;
    std::vector<AvailableStream> outputPreviewStreams;
    AvailableStream previewThreshold = {kMaxPreviewWidth, kMaxPreviewHeight,
                                        static_cast<int32_t>(PixelFormat::IMPLEMENTATION_DEFINED)};
    AvailableStream blobThreshold = {INT32_MAX, INT32_MAX,
                                     static_cast<int32_t>(PixelFormat::BLOB)};

    for (const auto& name : cameraDeviceNames) {
        int deviceVersion = getCameraDeviceVersion(name, mProviderType);
        if (deviceVersion == CAMERA_DEVICE_API_VERSION_1_0) {
            continue;
        } else if (deviceVersion <= 0) {
            ALOGE("%s: Unsupported device version %d", __func__, deviceVersion);
            ADD_FAILURE();
            return;
        }

        camera_metadata_t* staticMeta;
        Return<void> ret;
        sp<ICameraDeviceSession> session;
        sp<device::V3_3::ICameraDeviceSession> session3_3;
        sp<device::V3_4::ICameraDeviceSession> session3_4;
        sp<device::V3_5::ICameraDeviceSession> session3_5;
        sp<device::V3_2::ICameraDevice> cameraDevice;
        sp<device::V3_5::ICameraDevice> cameraDevice3_5;
        openEmptyDeviceSession(name, mProvider, &session /*out*/, &staticMeta /*out*/,
                &cameraDevice /*out*/);
        castSession(session, deviceVersion, &session3_3, &session3_4, &session3_5);
        castDevice(cameraDevice, deviceVersion, &cameraDevice3_5);

        // Check if camera support depth only
        if (isDepthOnly(staticMeta)) {
            free_camera_metadata(staticMeta);
            ret = session->close();
            ASSERT_TRUE(ret.isOk());
            continue;
        }

        outputBlobStreams.clear();
        ASSERT_EQ(Status::OK,
                  getAvailableOutputStreams(staticMeta, outputBlobStreams,
                          &blobThreshold));
        ASSERT_NE(0u, outputBlobStreams.size());

        outputPreviewStreams.clear();
        ASSERT_EQ(Status::OK, getAvailableOutputStreams(staticMeta, outputPreviewStreams,
                &previewThreshold));
        ASSERT_NE(0u, outputPreviewStreams.size());

        uint32_t jpegBufferSize = 0;
        ASSERT_EQ(Status::OK, getJpegBufferSize(staticMeta, &jpegBufferSize));
        ASSERT_NE(0u, jpegBufferSize);

        int32_t streamId = 0;
        uint32_t streamConfigCounter = 0;
        for (auto& blobIter : outputBlobStreams) {
            for (auto& previewIter : outputPreviewStreams) {
                V3_2::Stream previewStream = {streamId++,
                                        StreamType::OUTPUT,
                                        static_cast<uint32_t>(previewIter.width),
                                        static_cast<uint32_t>(previewIter.height),
                                        static_cast<PixelFormat>(previewIter.format),
                                        GRALLOC1_CONSUMER_USAGE_HWCOMPOSER,
                                        0,
                                        StreamRotation::ROTATION_0};
                V3_2::Stream blobStream = {streamId++,
                                     StreamType::OUTPUT,
                                     static_cast<uint32_t>(blobIter.width),
                                     static_cast<uint32_t>(blobIter.height),
                                     static_cast<PixelFormat>(blobIter.format),
                                     GRALLOC1_CONSUMER_USAGE_CPU_READ,
                                     static_cast<V3_2::DataspaceFlags>(Dataspace::V0_JFIF),
                                     StreamRotation::ROTATION_0};
                ::android::hardware::hidl_vec<V3_2::Stream> streams = {previewStream,
                                                                 blobStream};
                ::android::hardware::camera::device::V3_5::StreamConfiguration config3_5;
                ::android::hardware::camera::device::V3_4::StreamConfiguration config3_4;
                ::android::hardware::camera::device::V3_2::StreamConfiguration config3_2;
                createStreamConfiguration(streams, StreamConfigurationMode::NORMAL_MODE,
                                          &config3_2, &config3_4, &config3_5, jpegBufferSize);
                if (session3_5 != nullptr) {
                    verifyStreamCombination(cameraDevice3_5, config3_4,
                            /*expectedStatus*/ true);
                    config3_5.streamConfigCounter = streamConfigCounter++;
                    ret = session3_5->configureStreams_3_5(config3_5,
                            [](Status s, device::V3_4::HalStreamConfiguration halConfig) {
                                ASSERT_EQ(Status::OK, s);
                                ASSERT_EQ(2u, halConfig.streams.size());
                            });
                } else if (session3_4 != nullptr) {
                    ret = session3_4->configureStreams_3_4(config3_4,
                            [](Status s, device::V3_4::HalStreamConfiguration halConfig) {
                                ASSERT_EQ(Status::OK, s);
                                ASSERT_EQ(2u, halConfig.streams.size());
                            });
                } else if (session3_3 != nullptr) {
                    ret = session3_3->configureStreams_3_3(config3_2,
                            [](Status s, device::V3_3::HalStreamConfiguration halConfig) {
                                ASSERT_EQ(Status::OK, s);
                                ASSERT_EQ(2u, halConfig.streams.size());
                            });
                } else {
                    ret = session->configureStreams(config3_2,
                            [](Status s, HalStreamConfiguration halConfig) {
                                ASSERT_EQ(Status::OK, s);
                                ASSERT_EQ(2u, halConfig.streams.size());
                            });
                }
                ASSERT_TRUE(ret.isOk());
            }
        }

        free_camera_metadata(staticMeta);
        ret = session->close();
        ASSERT_TRUE(ret.isOk());
    }
}

// In case constrained mode is supported, test whether it can be
// configured. Additionally check for common invalid inputs when
// using this mode.
TEST_F(CameraHidlTest, configureStreamsConstrainedOutputs) {
    hidl_vec<hidl_string> cameraDeviceNames = getCameraDeviceNames(mProvider);

    for (const auto& name : cameraDeviceNames) {
        int deviceVersion = getCameraDeviceVersion(name, mProviderType);
        if (deviceVersion == CAMERA_DEVICE_API_VERSION_1_0) {
            continue;
        } else if (deviceVersion <= 0) {
            ALOGE("%s: Unsupported device version %d", __func__, deviceVersion);
            ADD_FAILURE();
            return;
        }

        camera_metadata_t* staticMeta;
        Return<void> ret;
        sp<ICameraDeviceSession> session;
        sp<device::V3_3::ICameraDeviceSession> session3_3;
        sp<device::V3_4::ICameraDeviceSession> session3_4;
        sp<device::V3_5::ICameraDeviceSession> session3_5;
        sp<device::V3_2::ICameraDevice> cameraDevice;
        sp<device::V3_5::ICameraDevice> cameraDevice3_5;
        openEmptyDeviceSession(name, mProvider, &session /*out*/, &staticMeta /*out*/,
                &cameraDevice /*out*/);
        castSession(session, deviceVersion, &session3_3, &session3_4, &session3_5);
        castDevice(cameraDevice, deviceVersion, &cameraDevice3_5);

        Status rc = isConstrainedModeAvailable(staticMeta);
        if (Status::METHOD_NOT_SUPPORTED == rc) {
            ret = session->close();
            ASSERT_TRUE(ret.isOk());
            continue;
        }
        ASSERT_EQ(Status::OK, rc);

        AvailableStream hfrStream;
        rc = pickConstrainedModeSize(staticMeta, hfrStream);
        ASSERT_EQ(Status::OK, rc);

        int32_t streamId = 0;
        uint32_t streamConfigCounter = 0;
        V3_2::Stream stream = {streamId,
                         StreamType::OUTPUT,
                         static_cast<uint32_t>(hfrStream.width),
                         static_cast<uint32_t>(hfrStream.height),
                         static_cast<PixelFormat>(hfrStream.format),
                         GRALLOC1_CONSUMER_USAGE_VIDEO_ENCODER,
                         0,
                         StreamRotation::ROTATION_0};
        ::android::hardware::hidl_vec<V3_2::Stream> streams = {stream};
        ::android::hardware::camera::device::V3_5::StreamConfiguration config3_5;
        ::android::hardware::camera::device::V3_4::StreamConfiguration config3_4;
        ::android::hardware::camera::device::V3_2::StreamConfiguration config3_2;
        createStreamConfiguration(streams, StreamConfigurationMode::CONSTRAINED_HIGH_SPEED_MODE,
                                  &config3_2, &config3_4, &config3_5);
        if (session3_5 != nullptr) {
            verifyStreamCombination(cameraDevice3_5, config3_4,
                    /*expectedStatus*/ true);
            config3_5.streamConfigCounter = streamConfigCounter++;
            ret = session3_5->configureStreams_3_5(config3_5,
                    [streamId](Status s, device::V3_4::HalStreamConfiguration halConfig) {
                        ASSERT_EQ(Status::OK, s);
                        ASSERT_EQ(1u, halConfig.streams.size());
                        ASSERT_EQ(halConfig.streams[0].v3_3.v3_2.id, streamId);
                    });
        } else if (session3_4 != nullptr) {
            ret = session3_4->configureStreams_3_4(config3_4,
                    [streamId](Status s, device::V3_4::HalStreamConfiguration halConfig) {
                        ASSERT_EQ(Status::OK, s);
                        ASSERT_EQ(1u, halConfig.streams.size());
                        ASSERT_EQ(halConfig.streams[0].v3_3.v3_2.id, streamId);
                    });
        } else if (session3_3 != nullptr) {
            ret = session3_3->configureStreams_3_3(config3_2,
                    [streamId](Status s, device::V3_3::HalStreamConfiguration halConfig) {
                        ASSERT_EQ(Status::OK, s);
                        ASSERT_EQ(1u, halConfig.streams.size());
                        ASSERT_EQ(halConfig.streams[0].v3_2.id, streamId);
                    });
        } else {
            ret = session->configureStreams(config3_2,
                    [streamId](Status s, HalStreamConfiguration halConfig) {
                        ASSERT_EQ(Status::OK, s);
                        ASSERT_EQ(1u, halConfig.streams.size());
                        ASSERT_EQ(halConfig.streams[0].id, streamId);
                    });
        }
        ASSERT_TRUE(ret.isOk());

        stream = {streamId++,
                  StreamType::OUTPUT,
                  static_cast<uint32_t>(0),
                  static_cast<uint32_t>(0),
                  static_cast<PixelFormat>(hfrStream.format),
                  GRALLOC1_CONSUMER_USAGE_VIDEO_ENCODER,
                  0,
                  StreamRotation::ROTATION_0};
        streams[0] = stream;
        createStreamConfiguration(streams, StreamConfigurationMode::CONSTRAINED_HIGH_SPEED_MODE,
                                  &config3_2, &config3_4, &config3_5);
        if (session3_5 != nullptr) {
            config3_5.streamConfigCounter = streamConfigCounter++;
            ret = session3_5->configureStreams_3_5(config3_5,
                    [](Status s, device::V3_4::HalStreamConfiguration) {
                        ASSERT_TRUE((Status::ILLEGAL_ARGUMENT == s) ||
                                (Status::INTERNAL_ERROR == s));
                    });
        } else if (session3_4 != nullptr) {
            ret = session3_4->configureStreams_3_4(config3_4,
                    [](Status s, device::V3_4::HalStreamConfiguration) {
                        ASSERT_TRUE((Status::ILLEGAL_ARGUMENT == s) ||
                                (Status::INTERNAL_ERROR == s));
                    });
        } else if (session3_3 != nullptr) {
            ret = session3_3->configureStreams_3_3(config3_2,
                    [](Status s, device::V3_3::HalStreamConfiguration) {
                        ASSERT_TRUE((Status::ILLEGAL_ARGUMENT == s) ||
                                (Status::INTERNAL_ERROR == s));
                    });
        } else {
            ret = session->configureStreams(config3_2,
                    [](Status s, HalStreamConfiguration) {
                        ASSERT_TRUE((Status::ILLEGAL_ARGUMENT == s) ||
                                (Status::INTERNAL_ERROR == s));
                    });
        }
        ASSERT_TRUE(ret.isOk());

        stream = {streamId++,
                  StreamType::OUTPUT,
                  static_cast<uint32_t>(UINT32_MAX),
                  static_cast<uint32_t>(UINT32_MAX),
                  static_cast<PixelFormat>(hfrStream.format),
                  GRALLOC1_CONSUMER_USAGE_VIDEO_ENCODER,
                  0,
                  StreamRotation::ROTATION_0};
        streams[0] = stream;
        createStreamConfiguration(streams, StreamConfigurationMode::CONSTRAINED_HIGH_SPEED_MODE,
                                  &config3_2, &config3_4, &config3_5);
        if (session3_5 != nullptr) {
            config3_5.streamConfigCounter = streamConfigCounter++;
            ret = session3_5->configureStreams_3_5(config3_5,
                    [](Status s, device::V3_4::HalStreamConfiguration) {
                        ASSERT_EQ(Status::ILLEGAL_ARGUMENT, s);
                    });
        } else if (session3_4 != nullptr) {
            ret = session3_4->configureStreams_3_4(config3_4,
                    [](Status s, device::V3_4::HalStreamConfiguration) {
                        ASSERT_EQ(Status::ILLEGAL_ARGUMENT, s);
                    });
        } else if (session3_3 != nullptr) {
            ret = session3_3->configureStreams_3_3(config3_2,
                    [](Status s, device::V3_3::HalStreamConfiguration) {
                        ASSERT_EQ(Status::ILLEGAL_ARGUMENT, s);
                    });
        } else {
            ret = session->configureStreams(config3_2,
                    [](Status s, HalStreamConfiguration) {
                        ASSERT_EQ(Status::ILLEGAL_ARGUMENT, s);
                    });
        }
        ASSERT_TRUE(ret.isOk());

        stream = {streamId++,
                  StreamType::OUTPUT,
                  static_cast<uint32_t>(hfrStream.width),
                  static_cast<uint32_t>(hfrStream.height),
                  static_cast<PixelFormat>(UINT32_MAX),
                  GRALLOC1_CONSUMER_USAGE_VIDEO_ENCODER,
                  0,
                  StreamRotation::ROTATION_0};
        streams[0] = stream;
        createStreamConfiguration(streams, StreamConfigurationMode::CONSTRAINED_HIGH_SPEED_MODE,
                                  &config3_2, &config3_4, &config3_5);
        if (session3_5 != nullptr) {
            config3_5.streamConfigCounter = streamConfigCounter++;
            ret = session3_5->configureStreams_3_5(config3_5,
                    [](Status s, device::V3_4::HalStreamConfiguration) {
                        ASSERT_EQ(Status::ILLEGAL_ARGUMENT, s);
                    });
        } else if (session3_4 != nullptr) {
            ret = session3_4->configureStreams_3_4(config3_4,
                    [](Status s, device::V3_4::HalStreamConfiguration) {
                        ASSERT_EQ(Status::ILLEGAL_ARGUMENT, s);
                    });
        } else if (session3_3 != nullptr) {
            ret = session3_3->configureStreams_3_3(config3_2,
                    [](Status s, device::V3_3::HalStreamConfiguration) {
                        ASSERT_EQ(Status::ILLEGAL_ARGUMENT, s);
                    });
        } else {
            ret = session->configureStreams(config3_2,
                    [](Status s, HalStreamConfiguration) {
                        ASSERT_EQ(Status::ILLEGAL_ARGUMENT, s);
                    });
        }
        ASSERT_TRUE(ret.isOk());

        free_camera_metadata(staticMeta);
        ret = session->close();
        ASSERT_TRUE(ret.isOk());
    }
}

// Verify that all supported video + snapshot stream combinations can
// be configured successfully.
TEST_F(CameraHidlTest, configureStreamsVideoStillOutputs) {
    hidl_vec<hidl_string> cameraDeviceNames = getCameraDeviceNames(mProvider);
    std::vector<AvailableStream> outputBlobStreams;
    std::vector<AvailableStream> outputVideoStreams;
    AvailableStream videoThreshold = {kMaxVideoWidth, kMaxVideoHeight,
                                      static_cast<int32_t>(PixelFormat::IMPLEMENTATION_DEFINED)};
    AvailableStream blobThreshold = {kMaxVideoWidth, kMaxVideoHeight,
                                     static_cast<int32_t>(PixelFormat::BLOB)};

    for (const auto& name : cameraDeviceNames) {
        int deviceVersion = getCameraDeviceVersion(name, mProviderType);
        if (deviceVersion == CAMERA_DEVICE_API_VERSION_1_0) {
            continue;
        } else if (deviceVersion <= 0) {
            ALOGE("%s: Unsupported device version %d", __func__, deviceVersion);
            ADD_FAILURE();
            return;
        }

        camera_metadata_t* staticMeta;
        Return<void> ret;
        sp<ICameraDeviceSession> session;
        sp<device::V3_3::ICameraDeviceSession> session3_3;
        sp<device::V3_4::ICameraDeviceSession> session3_4;
        sp<device::V3_5::ICameraDeviceSession> session3_5;
        sp<device::V3_2::ICameraDevice> cameraDevice;
        sp<device::V3_5::ICameraDevice> cameraDevice3_5;
        openEmptyDeviceSession(name, mProvider, &session /*out*/, &staticMeta /*out*/,
                &cameraDevice /*out*/);
        castSession(session, deviceVersion, &session3_3, &session3_4, &session3_5);
        castDevice(cameraDevice, deviceVersion, &cameraDevice3_5);

        // Check if camera support depth only
        if (isDepthOnly(staticMeta)) {
            free_camera_metadata(staticMeta);
            ret = session->close();
            ASSERT_TRUE(ret.isOk());
            continue;
        }

        outputBlobStreams.clear();
        ASSERT_EQ(Status::OK,
                  getAvailableOutputStreams(staticMeta, outputBlobStreams,
                          &blobThreshold));
        ASSERT_NE(0u, outputBlobStreams.size());

        outputVideoStreams.clear();
        ASSERT_EQ(Status::OK,
                  getAvailableOutputStreams(staticMeta, outputVideoStreams,
                          &videoThreshold));
        ASSERT_NE(0u, outputVideoStreams.size());

        uint32_t jpegBufferSize = 0;
        ASSERT_EQ(Status::OK, getJpegBufferSize(staticMeta, &jpegBufferSize));
        ASSERT_NE(0u, jpegBufferSize);

        int32_t streamId = 0;
        uint32_t streamConfigCounter = 0;
        for (auto& blobIter : outputBlobStreams) {
            for (auto& videoIter : outputVideoStreams) {
                V3_2::Stream videoStream = {streamId++,
                                      StreamType::OUTPUT,
                                      static_cast<uint32_t>(videoIter.width),
                                      static_cast<uint32_t>(videoIter.height),
                                      static_cast<PixelFormat>(videoIter.format),
                                      GRALLOC1_CONSUMER_USAGE_VIDEO_ENCODER,
                                      0,
                                      StreamRotation::ROTATION_0};
                V3_2::Stream blobStream = {streamId++,
                                     StreamType::OUTPUT,
                                     static_cast<uint32_t>(blobIter.width),
                                     static_cast<uint32_t>(blobIter.height),
                                     static_cast<PixelFormat>(blobIter.format),
                                     GRALLOC1_CONSUMER_USAGE_CPU_READ,
                                     static_cast<V3_2::DataspaceFlags>(Dataspace::V0_JFIF),
                                     StreamRotation::ROTATION_0};
                ::android::hardware::hidl_vec<V3_2::Stream> streams = {videoStream, blobStream};
                ::android::hardware::camera::device::V3_5::StreamConfiguration config3_5;
                ::android::hardware::camera::device::V3_4::StreamConfiguration config3_4;
                ::android::hardware::camera::device::V3_2::StreamConfiguration config3_2;
                createStreamConfiguration(streams, StreamConfigurationMode::NORMAL_MODE,
                                          &config3_2, &config3_4, &config3_5, jpegBufferSize);
                if (session3_5 != nullptr) {
                    verifyStreamCombination(cameraDevice3_5, config3_4,
                            /*expectedStatus*/ true);
                    config3_5.streamConfigCounter = streamConfigCounter++;
                    ret = session3_5->configureStreams_3_5(config3_5,
                            [](Status s, device::V3_4::HalStreamConfiguration halConfig) {
                                ASSERT_EQ(Status::OK, s);
                                ASSERT_EQ(2u, halConfig.streams.size());
                            });
                } else if (session3_4 != nullptr) {
                    ret = session3_4->configureStreams_3_4(config3_4,
                            [](Status s, device::V3_4::HalStreamConfiguration halConfig) {
                                ASSERT_EQ(Status::OK, s);
                                ASSERT_EQ(2u, halConfig.streams.size());
                            });
                } else if (session3_3 != nullptr) {
                    ret = session3_3->configureStreams_3_3(config3_2,
                            [](Status s, device::V3_3::HalStreamConfiguration halConfig) {
                                ASSERT_EQ(Status::OK, s);
                                ASSERT_EQ(2u, halConfig.streams.size());
                            });
                } else {
                    ret = session->configureStreams(config3_2,
                            [](Status s, HalStreamConfiguration halConfig) {
                                ASSERT_EQ(Status::OK, s);
                                ASSERT_EQ(2u, halConfig.streams.size());
                            });
                }
                ASSERT_TRUE(ret.isOk());
            }
        }

        free_camera_metadata(staticMeta);
        ret = session->close();
        ASSERT_TRUE(ret.isOk());
    }
}

// Generate and verify a camera capture request
TEST_F(CameraHidlTest, processCaptureRequestPreview) {
    hidl_vec<hidl_string> cameraDeviceNames = getCameraDeviceNames(mProvider);
    AvailableStream previewThreshold = {kMaxPreviewWidth, kMaxPreviewHeight,
                                        static_cast<int32_t>(PixelFormat::IMPLEMENTATION_DEFINED)};
    uint64_t bufferId = 1;
    uint32_t frameNumber = 1;
    ::android::hardware::hidl_vec<uint8_t> settings;

    for (const auto& name : cameraDeviceNames) {
        int deviceVersion = getCameraDeviceVersion(name, mProviderType);
        if (deviceVersion == CAMERA_DEVICE_API_VERSION_1_0) {
            continue;
        } else if (deviceVersion <= 0) {
            ALOGE("%s: Unsupported device version %d", __func__, deviceVersion);
            ADD_FAILURE();
            return;
        }

        V3_2::Stream previewStream;
        HalStreamConfiguration halStreamConfig;
        sp<ICameraDeviceSession> session;
        sp<DeviceCb> cb;
        bool supportsPartialResults = false;
        bool useHalBufManager = false;
        uint32_t partialResultCount = 0;
        configurePreviewStream(name, deviceVersion, mProvider, &previewThreshold, &session /*out*/,
                &previewStream /*out*/, &halStreamConfig /*out*/,
                &supportsPartialResults /*out*/,
                &partialResultCount /*out*/, &useHalBufManager /*out*/, &cb /*out*/);

        std::shared_ptr<ResultMetadataQueue> resultQueue;
        auto resultQueueRet =
            session->getCaptureResultMetadataQueue(
                [&resultQueue](const auto& descriptor) {
                    resultQueue = std::make_shared<ResultMetadataQueue>(
                            descriptor);
                    if (!resultQueue->isValid() ||
                            resultQueue->availableToWrite() <= 0) {
                        ALOGE("%s: HAL returns empty result metadata fmq,"
                                " not use it", __func__);
                        resultQueue = nullptr;
                        // Don't use the queue onwards.
                    }
                });
        ASSERT_TRUE(resultQueueRet.isOk());

        InFlightRequest inflightReq = {1, false, supportsPartialResults,
                                       partialResultCount, resultQueue};

        RequestTemplate reqTemplate = RequestTemplate::PREVIEW;
        Return<void> ret;
        ret = session->constructDefaultRequestSettings(reqTemplate,
                                                       [&](auto status, const auto& req) {
                                                           ASSERT_EQ(Status::OK, status);
                                                           settings = req;
                                                       });
        ASSERT_TRUE(ret.isOk());

        hidl_handle buffer_handle;
        StreamBuffer outputBuffer;
        if (useHalBufManager) {
            outputBuffer = {halStreamConfig.streams[0].id,
                            /*bufferId*/ 0,
                            buffer_handle,
                            BufferStatus::OK,
                            nullptr,
                            nullptr};
        } else {
            allocateGraphicBuffer(previewStream.width, previewStream.height,
                    android_convertGralloc1To0Usage(halStreamConfig.streams[0].producerUsage,
                        halStreamConfig.streams[0].consumerUsage),
                    halStreamConfig.streams[0].overrideFormat, &buffer_handle);
            outputBuffer = {halStreamConfig.streams[0].id,
                            bufferId,
                            buffer_handle,
                            BufferStatus::OK,
                            nullptr,
                            nullptr};
        }
        ::android::hardware::hidl_vec<StreamBuffer> outputBuffers = {outputBuffer};
        StreamBuffer emptyInputBuffer = {-1, 0, nullptr, BufferStatus::ERROR, nullptr,
                                         nullptr};
        CaptureRequest request = {frameNumber, 0 /* fmqSettingsSize */, settings,
                                  emptyInputBuffer, outputBuffers};

        {
            std::unique_lock<std::mutex> l(mLock);
            mInflightMap.clear();
            mInflightMap.add(frameNumber, &inflightReq);
        }

        Status status = Status::INTERNAL_ERROR;
        uint32_t numRequestProcessed = 0;
        hidl_vec<BufferCache> cachesToRemove;
        Return<void> returnStatus = session->processCaptureRequest(
            {request}, cachesToRemove, [&status, &numRequestProcessed](auto s,
                    uint32_t n) {
                status = s;
                numRequestProcessed = n;
            });
        ASSERT_TRUE(returnStatus.isOk());
        ASSERT_EQ(Status::OK, status);
        ASSERT_EQ(numRequestProcessed, 1u);

        {
            std::unique_lock<std::mutex> l(mLock);
            while (!inflightReq.errorCodeValid &&
                   ((0 < inflightReq.numBuffersLeft) ||
                           (!inflightReq.haveResultMetadata))) {
                auto timeout = std::chrono::system_clock::now() +
                               std::chrono::seconds(kStreamBufferTimeoutSec);
                ASSERT_NE(std::cv_status::timeout,
                        mResultCondition.wait_until(l, timeout));
            }

            ASSERT_FALSE(inflightReq.errorCodeValid);
            ASSERT_NE(inflightReq.resultOutputBuffers.size(), 0u);
            ASSERT_EQ(previewStream.id, inflightReq.resultOutputBuffers[0].streamId);

            request.frameNumber++;
            // Empty settings should be supported after the first call
            // for repeating requests.
            request.settings.setToExternal(nullptr, 0, true);
            // The buffer has been registered to HAL by bufferId, so per
            // API contract we should send a null handle for this buffer
            request.outputBuffers[0].buffer = nullptr;
            mInflightMap.clear();
            inflightReq = {1, false, supportsPartialResults, partialResultCount,
                           resultQueue};
            mInflightMap.add(request.frameNumber, &inflightReq);
        }

        returnStatus = session->processCaptureRequest(
            {request}, cachesToRemove, [&status, &numRequestProcessed](auto s,
                    uint32_t n) {
                status = s;
                numRequestProcessed = n;
            });
        ASSERT_TRUE(returnStatus.isOk());
        ASSERT_EQ(Status::OK, status);
        ASSERT_EQ(numRequestProcessed, 1u);

        {
            std::unique_lock<std::mutex> l(mLock);
            while (!inflightReq.errorCodeValid &&
                   ((0 < inflightReq.numBuffersLeft) ||
                           (!inflightReq.haveResultMetadata))) {
                auto timeout = std::chrono::system_clock::now() +
                               std::chrono::seconds(kStreamBufferTimeoutSec);
                ASSERT_NE(std::cv_status::timeout,
                        mResultCondition.wait_until(l, timeout));
            }

            ASSERT_FALSE(inflightReq.errorCodeValid);
            ASSERT_NE(inflightReq.resultOutputBuffers.size(), 0u);
            ASSERT_EQ(previewStream.id, inflightReq.resultOutputBuffers[0].streamId);
        }

        if (useHalBufManager) {
            verifyBuffersReturned(session, deviceVersion, previewStream.id, cb);
        }

        ret = session->close();
        ASSERT_TRUE(ret.isOk());
    }
}

// Generate and verify a multi-camera capture request
TEST_F(CameraHidlTest, processMultiCaptureRequestPreview) {
    hidl_vec<hidl_string> cameraDeviceNames = getCameraDeviceNames(mProvider);
    AvailableStream previewThreshold = {kMaxPreviewWidth, kMaxPreviewHeight,
                                        static_cast<int32_t>(PixelFormat::YCBCR_420_888)};
    uint64_t bufferId = 1;
    uint32_t frameNumber = 1;
    ::android::hardware::hidl_vec<uint8_t> settings;
    ::android::hardware::hidl_vec<uint8_t> emptySettings;
    hidl_string invalidPhysicalId = "-1";

    for (const auto& name : cameraDeviceNames) {
        int deviceVersion = getCameraDeviceVersion(name, mProviderType);
        if (deviceVersion < CAMERA_DEVICE_API_VERSION_3_4) {
            continue;
        }
        std::string version, deviceId;
        ASSERT_TRUE(::matchDeviceName(name, mProviderType, &version, &deviceId));
        camera_metadata_t* staticMeta;
        Return<void> ret;
        sp<ICameraDeviceSession> session;
        openEmptyDeviceSession(name, mProvider, &session /*out*/, &staticMeta /*out*/);

        Status rc = isLogicalMultiCamera(staticMeta);
        if (Status::METHOD_NOT_SUPPORTED == rc) {
            free_camera_metadata(staticMeta);
            ret = session->close();
            ASSERT_TRUE(ret.isOk());
            continue;
        }
        std::unordered_set<std::string> physicalIds;
        rc = getPhysicalCameraIds(staticMeta, &physicalIds);
        ASSERT_TRUE(Status::OK == rc);
        ASSERT_TRUE(physicalIds.size() > 1);

        std::unordered_set<int32_t> physicalRequestKeyIDs;
        rc = getSupportedKeys(staticMeta,
                ANDROID_REQUEST_AVAILABLE_PHYSICAL_CAMERA_REQUEST_KEYS, &physicalRequestKeyIDs);
        ASSERT_TRUE(Status::OK == rc);
        if (physicalRequestKeyIDs.empty()) {
            free_camera_metadata(staticMeta);
            ret = session->close();
            ASSERT_TRUE(ret.isOk());
            // The logical camera doesn't support any individual physical requests.
            continue;
        }

        android::hardware::camera::common::V1_0::helper::CameraMetadata defaultPreviewSettings;
        android::hardware::camera::common::V1_0::helper::CameraMetadata filteredSettings;
        constructFilteredSettings(session, physicalRequestKeyIDs, RequestTemplate::PREVIEW,
                &defaultPreviewSettings, &filteredSettings);
        if (filteredSettings.isEmpty()) {
            // No physical device settings in default request.
            free_camera_metadata(staticMeta);
            ret = session->close();
            ASSERT_TRUE(ret.isOk());
            continue;
        }

        const camera_metadata_t *settingsBuffer = defaultPreviewSettings.getAndLock();
        settings.setToExternal(
                reinterpret_cast<uint8_t *> (const_cast<camera_metadata_t *> (settingsBuffer)),
                get_camera_metadata_size(settingsBuffer));

        free_camera_metadata(staticMeta);
        ret = session->close();
        ASSERT_TRUE(ret.isOk());

        // Leave only 2 physical devices in the id set.
        auto it = physicalIds.begin();
        string physicalDeviceId = *it; it++;
        physicalIds.erase(++it, physicalIds.end());
        ASSERT_EQ(physicalIds.size(), 2u);

        V3_4::HalStreamConfiguration halStreamConfig;
        bool supportsPartialResults = false;
        bool useHalBufManager = false;
        uint32_t partialResultCount = 0;
        V3_2::Stream previewStream;
        sp<device::V3_4::ICameraDeviceSession> session3_4;
        sp<device::V3_5::ICameraDeviceSession> session3_5;
        sp<DeviceCb> cb;
        configurePreviewStreams3_4(name, deviceVersion, mProvider, &previewThreshold, physicalIds,
                &session3_4, &session3_5, &previewStream, &halStreamConfig /*out*/,
                &supportsPartialResults /*out*/, &partialResultCount /*out*/,
                &useHalBufManager /*out*/, &cb /*out*/);
        ASSERT_NE(session3_4, nullptr);

        std::shared_ptr<ResultMetadataQueue> resultQueue;
        auto resultQueueRet =
            session3_4->getCaptureResultMetadataQueue(
                [&resultQueue](const auto& descriptor) {
                    resultQueue = std::make_shared<ResultMetadataQueue>(
                            descriptor);
                    if (!resultQueue->isValid() ||
                            resultQueue->availableToWrite() <= 0) {
                        ALOGE("%s: HAL returns empty result metadata fmq,"
                                " not use it", __func__);
                        resultQueue = nullptr;
                        // Don't use the queue onwards.
                    }
                });
        ASSERT_TRUE(resultQueueRet.isOk());

        InFlightRequest inflightReq = {static_cast<ssize_t> (halStreamConfig.streams.size()), false,
            supportsPartialResults, partialResultCount, resultQueue};

        std::vector<hidl_handle> graphicBuffers;
        graphicBuffers.reserve(halStreamConfig.streams.size());
        ::android::hardware::hidl_vec<StreamBuffer> outputBuffers;
        outputBuffers.resize(halStreamConfig.streams.size());
        size_t k = 0;
        for (const auto& halStream : halStreamConfig.streams) {
            hidl_handle buffer_handle;
            if (useHalBufManager) {
                outputBuffers[k] = {halStream.v3_3.v3_2.id, /*bufferId*/0, buffer_handle,
                    BufferStatus::OK, nullptr, nullptr};
            } else {
                allocateGraphicBuffer(previewStream.width, previewStream.height,
                        android_convertGralloc1To0Usage(halStream.v3_3.v3_2.producerUsage,
                            halStream.v3_3.v3_2.consumerUsage),
                        halStream.v3_3.v3_2.overrideFormat, &buffer_handle);
                graphicBuffers.push_back(buffer_handle);
                outputBuffers[k] = {halStream.v3_3.v3_2.id, bufferId, buffer_handle,
                    BufferStatus::OK, nullptr, nullptr};
                bufferId++;
            }
            k++;
        }
        hidl_vec<V3_4::PhysicalCameraSetting> camSettings(1);
        const camera_metadata_t *filteredSettingsBuffer = filteredSettings.getAndLock();
        camSettings[0].settings.setToExternal(
                reinterpret_cast<uint8_t *> (const_cast<camera_metadata_t *> (
                        filteredSettingsBuffer)),
                get_camera_metadata_size(filteredSettingsBuffer));
        camSettings[0].fmqSettingsSize = 0;
        camSettings[0].physicalCameraId = physicalDeviceId;

        StreamBuffer emptyInputBuffer = {-1, 0, nullptr, BufferStatus::ERROR, nullptr, nullptr};
        V3_4::CaptureRequest request = {{frameNumber, 0 /* fmqSettingsSize */, settings,
                                  emptyInputBuffer, outputBuffers}, camSettings};

        {
            std::unique_lock<std::mutex> l(mLock);
            mInflightMap.clear();
            mInflightMap.add(frameNumber, &inflightReq);
        }

        Status stat = Status::INTERNAL_ERROR;
        uint32_t numRequestProcessed = 0;
        hidl_vec<BufferCache> cachesToRemove;
        Return<void> returnStatus = session3_4->processCaptureRequest_3_4(
            {request}, cachesToRemove, [&stat, &numRequestProcessed](auto s, uint32_t n) {
                stat = s;
                numRequestProcessed = n;
            });
        ASSERT_TRUE(returnStatus.isOk());
        ASSERT_EQ(Status::OK, stat);
        ASSERT_EQ(numRequestProcessed, 1u);

        {
            std::unique_lock<std::mutex> l(mLock);
            while (!inflightReq.errorCodeValid &&
                    ((0 < inflightReq.numBuffersLeft) ||
                     (!inflightReq.haveResultMetadata))) {
                auto timeout = std::chrono::system_clock::now() +
                    std::chrono::seconds(kStreamBufferTimeoutSec);
                ASSERT_NE(std::cv_status::timeout,
                        mResultCondition.wait_until(l, timeout));
            }

            ASSERT_FALSE(inflightReq.errorCodeValid);
            ASSERT_NE(inflightReq.resultOutputBuffers.size(), 0u);

            request.v3_2.frameNumber++;
            // Empty settings should be supported after the first call
            // for repeating requests.
            request.v3_2.settings.setToExternal(nullptr, 0, true);
            request.physicalCameraSettings[0].settings.setToExternal(nullptr, 0, true);
            // The buffer has been registered to HAL by bufferId, so per
            // API contract we should send a null handle for this buffer
            request.v3_2.outputBuffers[0].buffer = nullptr;
            mInflightMap.clear();
            inflightReq = {static_cast<ssize_t> (physicalIds.size()), false,
                supportsPartialResults, partialResultCount, resultQueue};
            mInflightMap.add(request.v3_2.frameNumber, &inflightReq);
        }

        returnStatus = session3_4->processCaptureRequest_3_4(
            {request}, cachesToRemove, [&stat, &numRequestProcessed](auto s, uint32_t n) {
                stat = s;
                numRequestProcessed = n;
            });
        ASSERT_TRUE(returnStatus.isOk());
        ASSERT_EQ(Status::OK, stat);
        ASSERT_EQ(numRequestProcessed, 1u);

        {
            std::unique_lock<std::mutex> l(mLock);
            while (!inflightReq.errorCodeValid &&
                    ((0 < inflightReq.numBuffersLeft) ||
                     (!inflightReq.haveResultMetadata))) {
                auto timeout = std::chrono::system_clock::now() +
                    std::chrono::seconds(kStreamBufferTimeoutSec);
                ASSERT_NE(std::cv_status::timeout,
                        mResultCondition.wait_until(l, timeout));
            }

            ASSERT_FALSE(inflightReq.errorCodeValid);
            ASSERT_NE(inflightReq.resultOutputBuffers.size(), 0u);
        }

        // Invalid physical camera id should fail process requests
        frameNumber++;
        camSettings[0].physicalCameraId = invalidPhysicalId;
        camSettings[0].settings = settings;
        request = {{frameNumber, 0 /* fmqSettingsSize */, settings,
            emptyInputBuffer, outputBuffers}, camSettings};
        returnStatus = session3_4->processCaptureRequest_3_4(
            {request}, cachesToRemove, [&stat, &numRequestProcessed](auto s, uint32_t n) {
                stat = s;
                numRequestProcessed = n;
            });
        ASSERT_TRUE(returnStatus.isOk());
        ASSERT_EQ(Status::ILLEGAL_ARGUMENT, stat);

        defaultPreviewSettings.unlock(settingsBuffer);
        filteredSettings.unlock(filteredSettingsBuffer);

        if (useHalBufManager) {
            hidl_vec<int32_t> streamIds(halStreamConfig.streams.size());
            for (size_t i = 0; i < streamIds.size(); i++) {
                streamIds[i] = halStreamConfig.streams[i].v3_3.v3_2.id;
            }
            verifyBuffersReturned(session3_4, streamIds, cb);
        }

        ret = session3_4->close();
        ASSERT_TRUE(ret.isOk());
    }
}

// Generate and verify a burst containing alternating sensor sensitivity values
TEST_F(CameraHidlTest, processCaptureRequestBurstISO) {
    hidl_vec<hidl_string> cameraDeviceNames = getCameraDeviceNames(mProvider);
    AvailableStream previewThreshold = {kMaxPreviewWidth, kMaxPreviewHeight,
                                        static_cast<int32_t>(PixelFormat::IMPLEMENTATION_DEFINED)};
    uint64_t bufferId = 1;
    uint32_t frameNumber = 1;
    float isoTol = .03f;
    ::android::hardware::hidl_vec<uint8_t> settings;

    for (const auto& name : cameraDeviceNames) {
        int deviceVersion = getCameraDeviceVersion(name, mProviderType);
        if (deviceVersion == CAMERA_DEVICE_API_VERSION_1_0) {
            continue;
        } else if (deviceVersion <= 0) {
            ALOGE("%s: Unsupported device version %d", __func__, deviceVersion);
            ADD_FAILURE();
            return;
        }
        camera_metadata_t* staticMetaBuffer;
        Return<void> ret;
        sp<ICameraDeviceSession> session;
        openEmptyDeviceSession(name, mProvider, &session /*out*/, &staticMetaBuffer /*out*/);
        ::android::hardware::camera::common::V1_0::helper::CameraMetadata staticMeta(
                staticMetaBuffer);

        camera_metadata_entry_t hwLevel = staticMeta.find(ANDROID_INFO_SUPPORTED_HARDWARE_LEVEL);
        ASSERT_TRUE(0 < hwLevel.count);
        if (ANDROID_INFO_SUPPORTED_HARDWARE_LEVEL_LIMITED == hwLevel.data.u8[0] ||
                ANDROID_INFO_SUPPORTED_HARDWARE_LEVEL_EXTERNAL == hwLevel.data.u8[0]) {
            //Limited/External devices can skip this test
            ret = session->close();
            ASSERT_TRUE(ret.isOk());
            continue;
        }

        camera_metadata_entry_t isoRange = staticMeta.find(ANDROID_SENSOR_INFO_SENSITIVITY_RANGE);
        ASSERT_EQ(isoRange.count, 2u);

        ret = session->close();
        ASSERT_TRUE(ret.isOk());

        bool supportsPartialResults = false;
        bool useHalBufManager = false;
        uint32_t partialResultCount = 0;
        V3_2::Stream previewStream;
        HalStreamConfiguration halStreamConfig;
        sp<DeviceCb> cb;
        configurePreviewStream(name, deviceVersion, mProvider, &previewThreshold,
                &session /*out*/, &previewStream /*out*/, &halStreamConfig /*out*/,
                &supportsPartialResults /*out*/, &partialResultCount /*out*/,
                &useHalBufManager /*out*/, &cb /*out*/);
        std::shared_ptr<ResultMetadataQueue> resultQueue;

        auto resultQueueRet = session->getCaptureResultMetadataQueue(
            [&resultQueue](const auto& descriptor) {
                resultQueue = std::make_shared<ResultMetadataQueue>(descriptor);
                if (!resultQueue->isValid() || resultQueue->availableToWrite() <= 0) {
                    ALOGE("%s: HAL returns empty result metadata fmq,"
                            " not use it", __func__);
                    resultQueue = nullptr;
                    // Don't use the queue onwards.
                }
            });
        ASSERT_TRUE(resultQueueRet.isOk());
        ASSERT_NE(nullptr, resultQueue);

        ret = session->constructDefaultRequestSettings(RequestTemplate::PREVIEW,
            [&](auto status, const auto& req) {
                ASSERT_EQ(Status::OK, status);
                settings = req; });
        ASSERT_TRUE(ret.isOk());

        ::android::hardware::camera::common::V1_0::helper::CameraMetadata requestMeta;
        StreamBuffer emptyInputBuffer = {-1, 0, nullptr, BufferStatus::ERROR, nullptr, nullptr};
        hidl_handle buffers[kBurstFrameCount];
        StreamBuffer outputBuffers[kBurstFrameCount];
        CaptureRequest requests[kBurstFrameCount];
        InFlightRequest inflightReqs[kBurstFrameCount];
        int32_t isoValues[kBurstFrameCount];
        hidl_vec<uint8_t> requestSettings[kBurstFrameCount];
        for (uint32_t i = 0; i < kBurstFrameCount; i++) {
            std::unique_lock<std::mutex> l(mLock);

            isoValues[i] = ((i % 2) == 0) ? isoRange.data.i32[0] : isoRange.data.i32[1];
            if (useHalBufManager) {
                outputBuffers[i] = {halStreamConfig.streams[0].id, /*bufferId*/0,
                    nullptr, BufferStatus::OK, nullptr, nullptr};
            } else {
                allocateGraphicBuffer(previewStream.width, previewStream.height,
                        android_convertGralloc1To0Usage(halStreamConfig.streams[0].producerUsage,
                            halStreamConfig.streams[0].consumerUsage),
                        halStreamConfig.streams[0].overrideFormat, &buffers[i]);
                outputBuffers[i] = {halStreamConfig.streams[0].id, bufferId + i,
                    buffers[i], BufferStatus::OK, nullptr, nullptr};
            }

            requestMeta.append(reinterpret_cast<camera_metadata_t *> (settings.data()));

            // Disable all 3A routines
            uint8_t mode = static_cast<uint8_t>(ANDROID_CONTROL_MODE_OFF);
            ASSERT_EQ(::android::OK, requestMeta.update(ANDROID_CONTROL_MODE, &mode, 1));
            ASSERT_EQ(::android::OK, requestMeta.update(ANDROID_SENSOR_SENSITIVITY, &isoValues[i],
                        1));
            camera_metadata_t *metaBuffer = requestMeta.release();
            requestSettings[i].setToExternal(reinterpret_cast<uint8_t *> (metaBuffer),
                    get_camera_metadata_size(metaBuffer), true);

            requests[i] = {frameNumber + i, 0 /* fmqSettingsSize */, requestSettings[i],
                emptyInputBuffer, {outputBuffers[i]}};

            inflightReqs[i] = {1, false, supportsPartialResults, partialResultCount, resultQueue};
            mInflightMap.add(frameNumber + i, &inflightReqs[i]);
        }

        Status status = Status::INTERNAL_ERROR;
        uint32_t numRequestProcessed = 0;
        hidl_vec<BufferCache> cachesToRemove;
        hidl_vec<CaptureRequest> burstRequest;
        burstRequest.setToExternal(requests, kBurstFrameCount);
        Return<void> returnStatus = session->processCaptureRequest(burstRequest, cachesToRemove,
                [&status, &numRequestProcessed] (auto s, uint32_t n) {
                    status = s;
                    numRequestProcessed = n;
                });
        ASSERT_TRUE(returnStatus.isOk());
        ASSERT_EQ(Status::OK, status);
        ASSERT_EQ(numRequestProcessed, kBurstFrameCount);

        for (size_t i = 0; i < kBurstFrameCount; i++) {
            std::unique_lock<std::mutex> l(mLock);
            while (!inflightReqs[i].errorCodeValid && ((0 < inflightReqs[i].numBuffersLeft) ||
                            (!inflightReqs[i].haveResultMetadata))) {
                auto timeout = std::chrono::system_clock::now() +
                        std::chrono::seconds(kStreamBufferTimeoutSec);
                ASSERT_NE(std::cv_status::timeout, mResultCondition.wait_until(l, timeout));
            }

            ASSERT_FALSE(inflightReqs[i].errorCodeValid);
            ASSERT_NE(inflightReqs[i].resultOutputBuffers.size(), 0u);
            ASSERT_EQ(previewStream.id, inflightReqs[i].resultOutputBuffers[0].streamId);
            ASSERT_FALSE(inflightReqs[i].collectedResult.isEmpty());
            ASSERT_TRUE(inflightReqs[i].collectedResult.exists(ANDROID_SENSOR_SENSITIVITY));
            camera_metadata_entry_t isoResult = inflightReqs[i].collectedResult.find(
                    ANDROID_SENSOR_SENSITIVITY);
            ASSERT_TRUE(std::abs(isoResult.data.i32[0] - isoValues[i]) <=
                        std::round(isoValues[i]*isoTol));
        }

        if (useHalBufManager) {
            verifyBuffersReturned(session, deviceVersion, previewStream.id, cb);
        }
        ret = session->close();
        ASSERT_TRUE(ret.isOk());
    }
}

// Test whether an incorrect capture request with missing settings will
// be reported correctly.
TEST_F(CameraHidlTest, processCaptureRequestInvalidSinglePreview) {
    hidl_vec<hidl_string> cameraDeviceNames = getCameraDeviceNames(mProvider);
    std::vector<AvailableStream> outputPreviewStreams;
    AvailableStream previewThreshold = {kMaxPreviewWidth, kMaxPreviewHeight,
                                        static_cast<int32_t>(PixelFormat::IMPLEMENTATION_DEFINED)};
    uint64_t bufferId = 1;
    uint32_t frameNumber = 1;
    ::android::hardware::hidl_vec<uint8_t> settings;

    for (const auto& name : cameraDeviceNames) {
        int deviceVersion = getCameraDeviceVersion(name, mProviderType);
        if (deviceVersion == CAMERA_DEVICE_API_VERSION_1_0) {
            continue;
        } else if (deviceVersion <= 0) {
            ALOGE("%s: Unsupported device version %d", __func__, deviceVersion);
            ADD_FAILURE();
            return;
        }

        V3_2::Stream previewStream;
        HalStreamConfiguration halStreamConfig;
        sp<ICameraDeviceSession> session;
        sp<DeviceCb> cb;
        bool supportsPartialResults = false;
        bool useHalBufManager = false;
        uint32_t partialResultCount = 0;
        configurePreviewStream(name, deviceVersion, mProvider, &previewThreshold, &session /*out*/,
                &previewStream /*out*/, &halStreamConfig /*out*/,
                &supportsPartialResults /*out*/,
                &partialResultCount /*out*/, &useHalBufManager /*out*/, &cb /*out*/);

        hidl_handle buffer_handle;

        if (useHalBufManager) {
            bufferId = 0;
        } else {
            allocateGraphicBuffer(previewStream.width, previewStream.height,
                    android_convertGralloc1To0Usage(halStreamConfig.streams[0].producerUsage,
                        halStreamConfig.streams[0].consumerUsage),
                    halStreamConfig.streams[0].overrideFormat, &buffer_handle);
        }

        StreamBuffer outputBuffer = {halStreamConfig.streams[0].id,
                                     bufferId,
                                     buffer_handle,
                                     BufferStatus::OK,
                                     nullptr,
                                     nullptr};
        ::android::hardware::hidl_vec<StreamBuffer> outputBuffers = {outputBuffer};
        StreamBuffer emptyInputBuffer = {-1, 0, nullptr, BufferStatus::ERROR, nullptr,
                                         nullptr};
        CaptureRequest request = {frameNumber, 0 /* fmqSettingsSize */, settings,
                                  emptyInputBuffer, outputBuffers};

        // Settings were not correctly initialized, we should fail here
        Status status = Status::OK;
        uint32_t numRequestProcessed = 0;
        hidl_vec<BufferCache> cachesToRemove;
        Return<void> ret = session->processCaptureRequest(
            {request}, cachesToRemove, [&status, &numRequestProcessed](auto s,
                    uint32_t n) {
                status = s;
                numRequestProcessed = n;
            });
        ASSERT_TRUE(ret.isOk());
        ASSERT_EQ(Status::ILLEGAL_ARGUMENT, status);
        ASSERT_EQ(numRequestProcessed, 0u);

        ret = session->close();
        ASSERT_TRUE(ret.isOk());
    }
}

// Check whether an invalid capture request with missing output buffers
// will be reported correctly.
TEST_F(CameraHidlTest, processCaptureRequestInvalidBuffer) {
    hidl_vec<hidl_string> cameraDeviceNames = getCameraDeviceNames(mProvider);
    std::vector<AvailableStream> outputBlobStreams;
    AvailableStream previewThreshold = {kMaxPreviewWidth, kMaxPreviewHeight,
                                        static_cast<int32_t>(PixelFormat::IMPLEMENTATION_DEFINED)};
    uint32_t frameNumber = 1;
    ::android::hardware::hidl_vec<uint8_t> settings;

    for (const auto& name : cameraDeviceNames) {
        int deviceVersion = getCameraDeviceVersion(name, mProviderType);
        if (deviceVersion == CAMERA_DEVICE_API_VERSION_1_0) {
            continue;
        } else if (deviceVersion <= 0) {
            ALOGE("%s: Unsupported device version %d", __func__, deviceVersion);
            ADD_FAILURE();
            return;
        }

        V3_2::Stream previewStream;
        HalStreamConfiguration halStreamConfig;
        sp<ICameraDeviceSession> session;
        sp<DeviceCb> cb;
        bool supportsPartialResults = false;
        bool useHalBufManager = false;
        uint32_t partialResultCount = 0;
        configurePreviewStream(name, deviceVersion, mProvider, &previewThreshold, &session /*out*/,
                &previewStream /*out*/, &halStreamConfig /*out*/,
                &supportsPartialResults /*out*/,
                &partialResultCount /*out*/, &useHalBufManager /*out*/, &cb /*out*/);

        RequestTemplate reqTemplate = RequestTemplate::PREVIEW;
        Return<void> ret;
        ret = session->constructDefaultRequestSettings(reqTemplate,
                                                       [&](auto status, const auto& req) {
                                                           ASSERT_EQ(Status::OK, status);
                                                           settings = req;
                                                       });
        ASSERT_TRUE(ret.isOk());

        ::android::hardware::hidl_vec<StreamBuffer> emptyOutputBuffers;
        StreamBuffer emptyInputBuffer = {-1, 0, nullptr, BufferStatus::ERROR, nullptr,
                                         nullptr};
        CaptureRequest request = {frameNumber, 0 /* fmqSettingsSize */, settings,
                                  emptyInputBuffer, emptyOutputBuffers};

        // Output buffers are missing, we should fail here
        Status status = Status::OK;
        uint32_t numRequestProcessed = 0;
        hidl_vec<BufferCache> cachesToRemove;
        ret = session->processCaptureRequest(
            {request}, cachesToRemove, [&status, &numRequestProcessed](auto s,
                    uint32_t n) {
                status = s;
                numRequestProcessed = n;
            });
        ASSERT_TRUE(ret.isOk());
        ASSERT_EQ(Status::ILLEGAL_ARGUMENT, status);
        ASSERT_EQ(numRequestProcessed, 0u);

        ret = session->close();
        ASSERT_TRUE(ret.isOk());
    }
}

// Generate, trigger and flush a preview request
TEST_F(CameraHidlTest, flushPreviewRequest) {
    hidl_vec<hidl_string> cameraDeviceNames = getCameraDeviceNames(mProvider);
    std::vector<AvailableStream> outputPreviewStreams;
    AvailableStream previewThreshold = {kMaxPreviewWidth, kMaxPreviewHeight,
                                        static_cast<int32_t>(PixelFormat::IMPLEMENTATION_DEFINED)};
    uint64_t bufferId = 1;
    uint32_t frameNumber = 1;
    ::android::hardware::hidl_vec<uint8_t> settings;

    for (const auto& name : cameraDeviceNames) {
        int deviceVersion = getCameraDeviceVersion(name, mProviderType);
        if (deviceVersion == CAMERA_DEVICE_API_VERSION_1_0) {
            continue;
        } else if (deviceVersion <= 0) {
            ALOGE("%s: Unsupported device version %d", __func__, deviceVersion);
            ADD_FAILURE();
            return;
        }

        V3_2::Stream previewStream;
        HalStreamConfiguration halStreamConfig;
        sp<ICameraDeviceSession> session;
        sp<DeviceCb> cb;
        bool supportsPartialResults = false;
        bool useHalBufManager = false;
        uint32_t partialResultCount = 0;
        configurePreviewStream(name, deviceVersion, mProvider, &previewThreshold, &session /*out*/,
                &previewStream /*out*/, &halStreamConfig /*out*/,
                &supportsPartialResults /*out*/,
                &partialResultCount /*out*/, &useHalBufManager /*out*/, &cb /*out*/);

        std::shared_ptr<ResultMetadataQueue> resultQueue;
        auto resultQueueRet =
            session->getCaptureResultMetadataQueue(
                [&resultQueue](const auto& descriptor) {
                    resultQueue = std::make_shared<ResultMetadataQueue>(
                            descriptor);
                    if (!resultQueue->isValid() ||
                            resultQueue->availableToWrite() <= 0) {
                        ALOGE("%s: HAL returns empty result metadata fmq,"
                                " not use it", __func__);
                        resultQueue = nullptr;
                        // Don't use the queue onwards.
                    }
                });
        ASSERT_TRUE(resultQueueRet.isOk());

        InFlightRequest inflightReq = {1, false, supportsPartialResults,
                                       partialResultCount, resultQueue};
        RequestTemplate reqTemplate = RequestTemplate::PREVIEW;
        Return<void> ret;
        ret = session->constructDefaultRequestSettings(reqTemplate,
                                                       [&](auto status, const auto& req) {
                                                           ASSERT_EQ(Status::OK, status);
                                                           settings = req;
                                                       });
        ASSERT_TRUE(ret.isOk());

        hidl_handle buffer_handle;
        if (useHalBufManager) {
            bufferId = 0;
        } else {
            allocateGraphicBuffer(previewStream.width, previewStream.height,
                    android_convertGralloc1To0Usage(halStreamConfig.streams[0].producerUsage,
                        halStreamConfig.streams[0].consumerUsage),
                    halStreamConfig.streams[0].overrideFormat, &buffer_handle);
        }

        StreamBuffer outputBuffer = {halStreamConfig.streams[0].id,
                                     bufferId,
                                     buffer_handle,
                                     BufferStatus::OK,
                                     nullptr,
                                     nullptr};
        ::android::hardware::hidl_vec<StreamBuffer> outputBuffers = {outputBuffer};
        const StreamBuffer emptyInputBuffer = {-1, 0, nullptr,
                                               BufferStatus::ERROR, nullptr, nullptr};
        CaptureRequest request = {frameNumber, 0 /* fmqSettingsSize */, settings,
                                  emptyInputBuffer, outputBuffers};

        {
            std::unique_lock<std::mutex> l(mLock);
            mInflightMap.clear();
            mInflightMap.add(frameNumber, &inflightReq);
        }

        Status status = Status::INTERNAL_ERROR;
        uint32_t numRequestProcessed = 0;
        hidl_vec<BufferCache> cachesToRemove;
        ret = session->processCaptureRequest(
            {request}, cachesToRemove, [&status, &numRequestProcessed](auto s,
                    uint32_t n) {
                status = s;
                numRequestProcessed = n;
            });

        ASSERT_TRUE(ret.isOk());
        ASSERT_EQ(Status::OK, status);
        ASSERT_EQ(numRequestProcessed, 1u);
        // Flush before waiting for request to complete.
        Return<Status> returnStatus = session->flush();
        ASSERT_TRUE(returnStatus.isOk());
        ASSERT_EQ(Status::OK, returnStatus);

        {
            std::unique_lock<std::mutex> l(mLock);
            while (!inflightReq.errorCodeValid &&
                   ((0 < inflightReq.numBuffersLeft) ||
                           (!inflightReq.haveResultMetadata))) {
                auto timeout = std::chrono::system_clock::now() +
                               std::chrono::seconds(kStreamBufferTimeoutSec);
                ASSERT_NE(std::cv_status::timeout, mResultCondition.wait_until(l,
                        timeout));
            }

            if (!inflightReq.errorCodeValid) {
                ASSERT_NE(inflightReq.resultOutputBuffers.size(), 0u);
                ASSERT_EQ(previewStream.id, inflightReq.resultOutputBuffers[0].streamId);
            } else {
                switch (inflightReq.errorCode) {
                    case ErrorCode::ERROR_REQUEST:
                    case ErrorCode::ERROR_RESULT:
                    case ErrorCode::ERROR_BUFFER:
                        // Expected
                        break;
                    case ErrorCode::ERROR_DEVICE:
                    default:
                        FAIL() << "Unexpected error:"
                               << static_cast<uint32_t>(inflightReq.errorCode);
                }
            }
        }

        if (useHalBufManager) {
            verifyBuffersReturned(session, deviceVersion, previewStream.id, cb);
        }

        ret = session->close();
        ASSERT_TRUE(ret.isOk());
    }
}

// Verify that camera flushes correctly without any pending requests.
TEST_F(CameraHidlTest, flushEmpty) {
    hidl_vec<hidl_string> cameraDeviceNames = getCameraDeviceNames(mProvider);
    std::vector<AvailableStream> outputPreviewStreams;
    AvailableStream previewThreshold = {kMaxPreviewWidth, kMaxPreviewHeight,
                                        static_cast<int32_t>(PixelFormat::IMPLEMENTATION_DEFINED)};

    for (const auto& name : cameraDeviceNames) {
        int deviceVersion = getCameraDeviceVersion(name, mProviderType);
        if (deviceVersion == CAMERA_DEVICE_API_VERSION_1_0) {
            continue;
        } else if (deviceVersion <= 0) {
            ALOGE("%s: Unsupported device version %d", __func__, deviceVersion);
            ADD_FAILURE();
            return;
        }

        V3_2::Stream previewStream;
        HalStreamConfiguration halStreamConfig;
        sp<ICameraDeviceSession> session;
        sp<DeviceCb> cb;
        bool supportsPartialResults = false;
        bool useHalBufManager = false;
        uint32_t partialResultCount = 0;
        configurePreviewStream(name, deviceVersion, mProvider, &previewThreshold, &session /*out*/,
                &previewStream /*out*/, &halStreamConfig /*out*/,
                &supportsPartialResults /*out*/,
                &partialResultCount /*out*/, &useHalBufManager /*out*/, &cb /*out*/);

        Return<Status> returnStatus = session->flush();
        ASSERT_TRUE(returnStatus.isOk());
        ASSERT_EQ(Status::OK, returnStatus);

        {
            std::unique_lock<std::mutex> l(mLock);
            auto timeout = std::chrono::system_clock::now() +
                           std::chrono::milliseconds(kEmptyFlushTimeoutMSec);
            ASSERT_EQ(std::cv_status::timeout, mResultCondition.wait_until(l, timeout));
        }

        Return<void> ret = session->close();
        ASSERT_TRUE(ret.isOk());
    }
}

// Test camera provider@2.5 notify method
TEST_F(CameraHidlTest, providerDeviceStateNotification) {

    notifyDeviceState(provider::V2_5::DeviceState::BACK_COVERED);
    notifyDeviceState(provider::V2_5::DeviceState::NORMAL);
}

// Retrieve all valid output stream resolutions from the camera
// static characteristics.
Status CameraHidlTest::getAvailableOutputStreams(camera_metadata_t *staticMeta,
        std::vector<AvailableStream> &outputStreams,
        const AvailableStream *threshold) {
    AvailableStream depthPreviewThreshold = {kMaxPreviewWidth, kMaxPreviewHeight,
                                             static_cast<int32_t>(PixelFormat::Y16)};
    if (nullptr == staticMeta) {
        return Status::ILLEGAL_ARGUMENT;
    }

    camera_metadata_ro_entry scalarEntry;
    camera_metadata_ro_entry depthEntry;
    int foundScalar = find_camera_metadata_ro_entry(staticMeta,
            ANDROID_SCALER_AVAILABLE_STREAM_CONFIGURATIONS, &scalarEntry);
    int foundDepth = find_camera_metadata_ro_entry(staticMeta,
            ANDROID_DEPTH_AVAILABLE_DEPTH_STREAM_CONFIGURATIONS, &depthEntry);
    if ((0 != foundScalar || (0 != (scalarEntry.count % 4))) &&
        (0 != foundDepth || (0 != (depthEntry.count % 4)))) {
        return Status::ILLEGAL_ARGUMENT;
    }

    if(foundScalar == 0 && (0 == (scalarEntry.count % 4))) {
        fillOutputStreams(&scalarEntry, outputStreams, threshold,
                ANDROID_SCALER_AVAILABLE_STREAM_CONFIGURATIONS_OUTPUT);
    }

    if(foundDepth == 0 && (0 == (depthEntry.count % 4))) {
        fillOutputStreams(&depthEntry, outputStreams, &depthPreviewThreshold,
                ANDROID_DEPTH_AVAILABLE_DEPTH_STREAM_CONFIGURATIONS_OUTPUT);
    }

    return Status::OK;
}

void CameraHidlTest::fillOutputStreams(camera_metadata_ro_entry_t* entry,
        std::vector<AvailableStream>& outputStreams, const AvailableStream* threshold,
        const int32_t availableConfigOutputTag) {
    for (size_t i = 0; i < entry->count; i+=4) {
        if (availableConfigOutputTag == entry->data.i32[i + 3]) {
            if(nullptr == threshold) {
                AvailableStream s = {entry->data.i32[i+1],
                        entry->data.i32[i+2], entry->data.i32[i]};
                outputStreams.push_back(s);
            } else {
                if ((threshold->format == entry->data.i32[i]) &&
                        (threshold->width >= entry->data.i32[i+1]) &&
                        (threshold->height >= entry->data.i32[i+2])) {
                    AvailableStream s = {entry->data.i32[i+1],
                            entry->data.i32[i+2], threshold->format};
                    outputStreams.push_back(s);
                }
            }
        }
    }
}

// Get max jpeg buffer size in android.jpeg.maxSize
Status CameraHidlTest::getJpegBufferSize(camera_metadata_t *staticMeta, uint32_t* outBufSize) {
    if (nullptr == staticMeta || nullptr == outBufSize) {
        return Status::ILLEGAL_ARGUMENT;
    }

    camera_metadata_ro_entry entry;
    int rc = find_camera_metadata_ro_entry(staticMeta,
            ANDROID_JPEG_MAX_SIZE, &entry);
    if ((0 != rc) || (1 != entry.count)) {
        return Status::ILLEGAL_ARGUMENT;
    }

    *outBufSize = static_cast<uint32_t>(entry.data.i32[0]);
    return Status::OK;
}

// Check if the camera device has logical multi-camera capability.
Status CameraHidlTest::isLogicalMultiCamera(const camera_metadata_t *staticMeta) {
    Status ret = Status::METHOD_NOT_SUPPORTED;
    if (nullptr == staticMeta) {
        return Status::ILLEGAL_ARGUMENT;
    }

    camera_metadata_ro_entry entry;
    int rc = find_camera_metadata_ro_entry(staticMeta,
            ANDROID_REQUEST_AVAILABLE_CAPABILITIES, &entry);
    if (0 != rc) {
        return Status::ILLEGAL_ARGUMENT;
    }

    for (size_t i = 0; i < entry.count; i++) {
        if (ANDROID_REQUEST_AVAILABLE_CAPABILITIES_LOGICAL_MULTI_CAMERA == entry.data.u8[i]) {
            ret = Status::OK;
            break;
        }
    }

    return ret;
}

// Generate a list of physical camera ids backing a logical multi-camera.
Status CameraHidlTest::getPhysicalCameraIds(const camera_metadata_t *staticMeta,
        std::unordered_set<std::string> *physicalIds) {
    if ((nullptr == staticMeta) || (nullptr == physicalIds)) {
        return Status::ILLEGAL_ARGUMENT;
    }

    camera_metadata_ro_entry entry;
    int rc = find_camera_metadata_ro_entry(staticMeta, ANDROID_LOGICAL_MULTI_CAMERA_PHYSICAL_IDS,
            &entry);
    if (0 != rc) {
        return Status::ILLEGAL_ARGUMENT;
    }

    const uint8_t* ids = entry.data.u8;
    size_t start = 0;
    for (size_t i = 0; i < entry.count; i++) {
        if (ids[i] == '\0') {
            if (start != i) {
                std::string currentId(reinterpret_cast<const char *> (ids + start));
                physicalIds->emplace(currentId);
            }
            start = i + 1;
        }
    }

    return Status::OK;
}

// Generate a set of suported camera key ids.
Status CameraHidlTest::getSupportedKeys(camera_metadata_t *staticMeta,
        uint32_t tagId, std::unordered_set<int32_t> *requestIDs) {
    if ((nullptr == staticMeta) || (nullptr == requestIDs)) {
        return Status::ILLEGAL_ARGUMENT;
    }

    camera_metadata_ro_entry entry;
    int rc = find_camera_metadata_ro_entry(staticMeta, tagId, &entry);
    if ((0 != rc) || (entry.count == 0)) {
        return Status::OK;
    }

    requestIDs->insert(entry.data.i32, entry.data.i32 + entry.count);

    return Status::OK;
}

void CameraHidlTest::constructFilteredSettings(const sp<ICameraDeviceSession>& session,
        const std::unordered_set<int32_t>& availableKeys, RequestTemplate reqTemplate,
        android::hardware::camera::common::V1_0::helper::CameraMetadata* defaultSettings,
        android::hardware::camera::common::V1_0::helper::CameraMetadata* filteredSettings) {
    ASSERT_NE(defaultSettings, nullptr);
    ASSERT_NE(filteredSettings, nullptr);

    auto ret = session->constructDefaultRequestSettings(reqTemplate,
            [&defaultSettings] (auto status, const auto& req) mutable {
                ASSERT_EQ(Status::OK, status);

                const camera_metadata_t *metadata = reinterpret_cast<const camera_metadata_t*> (
                        req.data());
                size_t expectedSize = req.size();
                int result = validate_camera_metadata_structure(metadata, &expectedSize);
                ASSERT_TRUE((result == 0) || (result == CAMERA_METADATA_VALIDATION_SHIFTED));

                size_t entryCount = get_camera_metadata_entry_count(metadata);
                ASSERT_GT(entryCount, 0u);
                *defaultSettings = metadata;
                });
    ASSERT_TRUE(ret.isOk());
    const android::hardware::camera::common::V1_0::helper::CameraMetadata &constSettings =
        *defaultSettings;
    for (const auto& keyIt : availableKeys) {
        camera_metadata_ro_entry entry = constSettings.find(keyIt);
        if (entry.count > 0) {
            filteredSettings->update(entry);
        }
    }
}

// Check if constrained mode is supported by using the static
// camera characteristics.
Status CameraHidlTest::isConstrainedModeAvailable(camera_metadata_t *staticMeta) {
    Status ret = Status::METHOD_NOT_SUPPORTED;
    if (nullptr == staticMeta) {
        return Status::ILLEGAL_ARGUMENT;
    }

    camera_metadata_ro_entry entry;
    int rc = find_camera_metadata_ro_entry(staticMeta,
            ANDROID_REQUEST_AVAILABLE_CAPABILITIES, &entry);
    if (0 != rc) {
        return Status::ILLEGAL_ARGUMENT;
    }

    for (size_t i = 0; i < entry.count; i++) {
        if (ANDROID_REQUEST_AVAILABLE_CAPABILITIES_CONSTRAINED_HIGH_SPEED_VIDEO ==
                entry.data.u8[i]) {
            ret = Status::OK;
            break;
        }
    }

    return ret;
}

// Pick the largest supported HFR mode from the static camera
// characteristics.
Status CameraHidlTest::pickConstrainedModeSize(camera_metadata_t *staticMeta,
        AvailableStream &hfrStream) {
    if (nullptr == staticMeta) {
        return Status::ILLEGAL_ARGUMENT;
    }

    camera_metadata_ro_entry entry;
    int rc = find_camera_metadata_ro_entry(staticMeta,
            ANDROID_CONTROL_AVAILABLE_HIGH_SPEED_VIDEO_CONFIGURATIONS, &entry);
    if (0 != rc) {
        return Status::METHOD_NOT_SUPPORTED;
    } else if (0 != (entry.count % 5)) {
        return Status::ILLEGAL_ARGUMENT;
    }

    hfrStream = {0, 0,
            static_cast<uint32_t>(PixelFormat::IMPLEMENTATION_DEFINED)};
    for (size_t i = 0; i < entry.count; i+=5) {
        int32_t w = entry.data.i32[i];
        int32_t h = entry.data.i32[i+1];
        if ((hfrStream.width * hfrStream.height) < (w *h)) {
            hfrStream.width = w;
            hfrStream.height = h;
        }
    }

    return Status::OK;
}

// Check whether ZSL is available using the static camera
// characteristics.
Status CameraHidlTest::isZSLModeAvailable(const camera_metadata_t *staticMeta) {
    if (Status::OK == isZSLModeAvailable(staticMeta, PRIV_REPROCESS)) {
        return Status::OK;
    } else {
        return isZSLModeAvailable(staticMeta, YUV_REPROCESS);
    }
}

Status CameraHidlTest::isZSLModeAvailable(const camera_metadata_t *staticMeta,
        ReprocessType reprocType) {

    Status ret = Status::METHOD_NOT_SUPPORTED;
    if (nullptr == staticMeta) {
        return Status::ILLEGAL_ARGUMENT;
    }

    camera_metadata_ro_entry entry;
    int rc = find_camera_metadata_ro_entry(staticMeta,
            ANDROID_REQUEST_AVAILABLE_CAPABILITIES, &entry);
    if (0 != rc) {
        return Status::ILLEGAL_ARGUMENT;
    }

    for (size_t i = 0; i < entry.count; i++) {
        if ((reprocType == PRIV_REPROCESS &&
                ANDROID_REQUEST_AVAILABLE_CAPABILITIES_PRIVATE_REPROCESSING == entry.data.u8[i]) ||
                (reprocType == YUV_REPROCESS &&
                ANDROID_REQUEST_AVAILABLE_CAPABILITIES_YUV_REPROCESSING == entry.data.u8[i])) {
            ret = Status::OK;
            break;
        }
    }

    return ret;
}

// Check whether this is a monochrome camera using the static camera characteristics.
Status CameraHidlTest::isMonochromeCamera(const camera_metadata_t *staticMeta) {
    Status ret = Status::METHOD_NOT_SUPPORTED;
    if (nullptr == staticMeta) {
        return Status::ILLEGAL_ARGUMENT;
    }

    camera_metadata_ro_entry entry;
    int rc = find_camera_metadata_ro_entry(staticMeta,
            ANDROID_REQUEST_AVAILABLE_CAPABILITIES, &entry);
    if (0 != rc) {
        return Status::ILLEGAL_ARGUMENT;
    }

    for (size_t i = 0; i < entry.count; i++) {
        if (ANDROID_REQUEST_AVAILABLE_CAPABILITIES_MONOCHROME == entry.data.u8[i]) {
            ret = Status::OK;
            break;
        }
    }

    return ret;
}

// Retrieve the reprocess input-output format map from the static
// camera characteristics.
Status CameraHidlTest::getZSLInputOutputMap(camera_metadata_t *staticMeta,
        std::vector<AvailableZSLInputOutput> &inputOutputMap) {
    if (nullptr == staticMeta) {
        return Status::ILLEGAL_ARGUMENT;
    }

    camera_metadata_ro_entry entry;
    int rc = find_camera_metadata_ro_entry(staticMeta,
            ANDROID_SCALER_AVAILABLE_INPUT_OUTPUT_FORMATS_MAP, &entry);
    if ((0 != rc) || (0 >= entry.count)) {
        return Status::ILLEGAL_ARGUMENT;
    }

    const int32_t* contents = &entry.data.i32[0];
    for (size_t i = 0; i < entry.count; ) {
        int32_t inputFormat = contents[i++];
        int32_t length = contents[i++];
        for (int32_t j = 0; j < length; j++) {
            int32_t outputFormat = contents[i+j];
            AvailableZSLInputOutput zslEntry = {inputFormat, outputFormat};
            inputOutputMap.push_back(zslEntry);
        }
        i += length;
    }

    return Status::OK;
}

// Search for the largest stream size for a given format.
Status CameraHidlTest::findLargestSize(
        const std::vector<AvailableStream> &streamSizes, int32_t format,
        AvailableStream &result) {
    result = {0, 0, 0};
    for (auto &iter : streamSizes) {
        if (format == iter.format) {
            if ((result.width * result.height) < (iter.width * iter.height)) {
                result = iter;
            }
        }
    }

    return (result.format == format) ? Status::OK : Status::ILLEGAL_ARGUMENT;
}

// Check whether the camera device supports specific focus mode.
Status CameraHidlTest::isAutoFocusModeAvailable(
        CameraParameters &cameraParams,
        const char *mode) {
    ::android::String8 focusModes(cameraParams.get(
            CameraParameters::KEY_SUPPORTED_FOCUS_MODES));
    if (focusModes.contains(mode)) {
        return Status::OK;
    }

    return Status::METHOD_NOT_SUPPORTED;
}

void CameraHidlTest::createStreamConfiguration(
        const ::android::hardware::hidl_vec<V3_2::Stream>& streams3_2,
        StreamConfigurationMode configMode,
        ::android::hardware::camera::device::V3_2::StreamConfiguration *config3_2 /*out*/,
        ::android::hardware::camera::device::V3_4::StreamConfiguration *config3_4 /*out*/,
        ::android::hardware::camera::device::V3_5::StreamConfiguration *config3_5 /*out*/,
        uint32_t jpegBufferSize) {
    ASSERT_NE(nullptr, config3_2);
    ASSERT_NE(nullptr, config3_4);
    ASSERT_NE(nullptr, config3_5);

    ::android::hardware::hidl_vec<V3_4::Stream> streams3_4(streams3_2.size());
    size_t idx = 0;
    for (auto& stream3_2 : streams3_2) {
        V3_4::Stream stream;
        stream.v3_2 = stream3_2;
        stream.bufferSize = 0;
        if (stream3_2.format == PixelFormat::BLOB &&
                stream3_2.dataSpace == static_cast<V3_2::DataspaceFlags>(Dataspace::V0_JFIF)) {
            stream.bufferSize = jpegBufferSize;
        }
        streams3_4[idx++] = stream;
    }
    // Caller is responsible to fill in non-zero config3_5->streamConfigCounter after this returns
    *config3_5 = {{streams3_4, configMode, {}}, 0};
    *config3_4 = config3_5->v3_4;
    *config3_2 = {streams3_2, configMode};
}

// Configure multiple preview streams using different physical ids.
void CameraHidlTest::configurePreviewStreams3_4(const std::string &name, int32_t deviceVersion,
        sp<ICameraProvider> provider,
        const AvailableStream *previewThreshold,
        const std::unordered_set<std::string>& physicalIds,
        sp<device::V3_4::ICameraDeviceSession> *session3_4 /*out*/,
        sp<device::V3_5::ICameraDeviceSession> *session3_5 /*out*/,
        V3_2::Stream *previewStream /*out*/,
        device::V3_4::HalStreamConfiguration *halStreamConfig /*out*/,
        bool *supportsPartialResults /*out*/,
        uint32_t *partialResultCount /*out*/,
        bool *useHalBufManager /*out*/,
        sp<DeviceCb> *outCb /*out*/,
        uint32_t streamConfigCounter) {
    ASSERT_NE(nullptr, session3_4);
    ASSERT_NE(nullptr, session3_5);
    ASSERT_NE(nullptr, halStreamConfig);
    ASSERT_NE(nullptr, previewStream);
    ASSERT_NE(nullptr, supportsPartialResults);
    ASSERT_NE(nullptr, partialResultCount);
    ASSERT_NE(nullptr, useHalBufManager);
    ASSERT_NE(nullptr, outCb);
    ASSERT_FALSE(physicalIds.empty());

    std::vector<AvailableStream> outputPreviewStreams;
    ::android::sp<ICameraDevice> device3_x;
    ALOGI("configureStreams: Testing camera device %s", name.c_str());
    Return<void> ret;
    ret = provider->getCameraDeviceInterface_V3_x(
        name,
        [&](auto status, const auto& device) {
            ALOGI("getCameraDeviceInterface_V3_x returns status:%d",
                  (int)status);
            ASSERT_EQ(Status::OK, status);
            ASSERT_NE(device, nullptr);
            device3_x = device;
        });
    ASSERT_TRUE(ret.isOk());

    camera_metadata_t *staticMeta;
    ret = device3_x->getCameraCharacteristics([&] (Status s,
            CameraMetadata metadata) {
        ASSERT_EQ(Status::OK, s);
        staticMeta = clone_camera_metadata(
                reinterpret_cast<const camera_metadata_t*>(metadata.data()));
        ASSERT_NE(nullptr, staticMeta);
    });
    ASSERT_TRUE(ret.isOk());

    camera_metadata_ro_entry entry;
    auto status = find_camera_metadata_ro_entry(staticMeta,
            ANDROID_REQUEST_PARTIAL_RESULT_COUNT, &entry);
    if ((0 == status) && (entry.count > 0)) {
        *partialResultCount = entry.data.i32[0];
        *supportsPartialResults = (*partialResultCount > 1);
    }

    sp<DeviceCb> cb = new DeviceCb(this, deviceVersion, staticMeta);
    sp<ICameraDeviceSession> session;
    ret = device3_x->open(
        cb,
        [&session](auto status, const auto& newSession) {
            ALOGI("device::open returns status:%d", (int)status);
            ASSERT_EQ(Status::OK, status);
            ASSERT_NE(newSession, nullptr);
            session = newSession;
        });
    ASSERT_TRUE(ret.isOk());
    *outCb = cb;

    sp<device::V3_3::ICameraDeviceSession> session3_3;
    castSession(session, deviceVersion, &session3_3, session3_4, session3_5);
    ASSERT_NE(nullptr, (*session3_4).get());

    *useHalBufManager = false;
    status = find_camera_metadata_ro_entry(staticMeta,
            ANDROID_INFO_SUPPORTED_BUFFER_MANAGEMENT_VERSION, &entry);
    if ((0 == status) && (entry.count == 1)) {
        *useHalBufManager = (entry.data.u8[0] ==
            ANDROID_INFO_SUPPORTED_BUFFER_MANAGEMENT_VERSION_HIDL_DEVICE_3_5);
    }

    outputPreviewStreams.clear();
    auto rc = getAvailableOutputStreams(staticMeta,
            outputPreviewStreams, previewThreshold);
    free_camera_metadata(staticMeta);
    ASSERT_EQ(Status::OK, rc);
    ASSERT_FALSE(outputPreviewStreams.empty());

    ::android::hardware::hidl_vec<V3_4::Stream> streams3_4(physicalIds.size());
    int32_t streamId = 0;
    for (auto const& physicalId : physicalIds) {
        V3_4::Stream stream3_4 = {{streamId, StreamType::OUTPUT,
            static_cast<uint32_t> (outputPreviewStreams[0].width),
            static_cast<uint32_t> (outputPreviewStreams[0].height),
            static_cast<PixelFormat> (outputPreviewStreams[0].format),
            GRALLOC1_CONSUMER_USAGE_HWCOMPOSER, 0, StreamRotation::ROTATION_0},
            physicalId.c_str(), /*bufferSize*/ 0};
        streams3_4[streamId++] = stream3_4;
    }

    ::android::hardware::camera::device::V3_4::StreamConfiguration config3_4;
    ::android::hardware::camera::device::V3_5::StreamConfiguration config3_5;
    config3_4 = {streams3_4, StreamConfigurationMode::NORMAL_MODE, {}};
    RequestTemplate reqTemplate = RequestTemplate::PREVIEW;
    ret = (*session3_4)->constructDefaultRequestSettings(reqTemplate,
            [&config3_4](auto status, const auto& req) {
            ASSERT_EQ(Status::OK, status);
            config3_4.sessionParams = req;
            });
    ASSERT_TRUE(ret.isOk());

    if (*session3_5 != nullptr) {
        config3_5.v3_4 = config3_4;
        config3_5.streamConfigCounter = streamConfigCounter;
        ret = (*session3_5)->configureStreams_3_5(config3_5,
                [&] (Status s, device::V3_4::HalStreamConfiguration halConfig) {
                    ASSERT_EQ(Status::OK, s);
                    ASSERT_EQ(physicalIds.size(), halConfig.streams.size());
                    *halStreamConfig = halConfig;
                    if (*useHalBufManager) {
                        hidl_vec<V3_2::Stream> streams(physicalIds.size());
                        hidl_vec<V3_2::HalStream> halStreams(physicalIds.size());
                        for (size_t i = 0; i < physicalIds.size(); i++) {
                            streams[i] = streams3_4[i].v3_2;
                            halStreams[i] = halConfig.streams[i].v3_3.v3_2;
                        }
                        cb->setCurrentStreamConfig(streams, halStreams);
                    }
                });
    } else {
        ret = (*session3_4)->configureStreams_3_4(config3_4,
                [&] (Status s, device::V3_4::HalStreamConfiguration halConfig) {
                ASSERT_EQ(Status::OK, s);
                ASSERT_EQ(physicalIds.size(), halConfig.streams.size());
                *halStreamConfig = halConfig;
                });
    }
    *previewStream = streams3_4[0].v3_2;
    ASSERT_TRUE(ret.isOk());
}

bool CameraHidlTest::isDepthOnly(camera_metadata_t* staticMeta) {
    camera_metadata_ro_entry scalarEntry;
    camera_metadata_ro_entry depthEntry;

    int rc = find_camera_metadata_ro_entry(
        staticMeta, ANDROID_REQUEST_AVAILABLE_CAPABILITIES, &scalarEntry);
    if (rc == 0) {
        for (uint32_t i = 0; i < scalarEntry.count; i++) {
            if (scalarEntry.data.u8[i] == ANDROID_REQUEST_AVAILABLE_CAPABILITIES_BACKWARD_COMPATIBLE) {
                return false;
            }
        }
    }

    for (uint32_t i = 0; i < scalarEntry.count; i++) {
        if (scalarEntry.data.u8[i] == ANDROID_REQUEST_AVAILABLE_CAPABILITIES_DEPTH_OUTPUT) {

            rc = find_camera_metadata_ro_entry(
                staticMeta, ANDROID_DEPTH_AVAILABLE_DEPTH_STREAM_CONFIGURATIONS, &depthEntry);
            size_t i = 0;
            if (rc == 0 && depthEntry.data.i32[i] == static_cast<int32_t>(PixelFormat::Y16)) {
                // only Depth16 format is supported now
                return true;
            }
            break;
        }
    }

    return false;
}

// Open a device session and configure a preview stream.
void CameraHidlTest::configurePreviewStream(const std::string &name, int32_t deviceVersion,
        sp<ICameraProvider> provider,
        const AvailableStream *previewThreshold,
        sp<ICameraDeviceSession> *session /*out*/,
        V3_2::Stream *previewStream /*out*/,
        HalStreamConfiguration *halStreamConfig /*out*/,
        bool *supportsPartialResults /*out*/,
        uint32_t *partialResultCount /*out*/,
        bool *useHalBufManager /*out*/,
        sp<DeviceCb> *outCb /*out*/,
        uint32_t streamConfigCounter) {
    ASSERT_NE(nullptr, session);
    ASSERT_NE(nullptr, previewStream);
    ASSERT_NE(nullptr, halStreamConfig);
    ASSERT_NE(nullptr, supportsPartialResults);
    ASSERT_NE(nullptr, partialResultCount);
    ASSERT_NE(nullptr, useHalBufManager);
    ASSERT_NE(nullptr, outCb);

    std::vector<AvailableStream> outputPreviewStreams;
    ::android::sp<ICameraDevice> device3_x;
    ALOGI("configureStreams: Testing camera device %s", name.c_str());
    Return<void> ret;
    ret = provider->getCameraDeviceInterface_V3_x(
        name,
        [&](auto status, const auto& device) {
            ALOGI("getCameraDeviceInterface_V3_x returns status:%d",
                  (int)status);
            ASSERT_EQ(Status::OK, status);
            ASSERT_NE(device, nullptr);
            device3_x = device;
        });
    ASSERT_TRUE(ret.isOk());

    camera_metadata_t *staticMeta;
    ret = device3_x->getCameraCharacteristics([&] (Status s,
            CameraMetadata metadata) {
        ASSERT_EQ(Status::OK, s);
        staticMeta = clone_camera_metadata(
                reinterpret_cast<const camera_metadata_t*>(metadata.data()));
         ASSERT_NE(nullptr, staticMeta);
    });
    ASSERT_TRUE(ret.isOk());

    camera_metadata_ro_entry entry;
    auto status = find_camera_metadata_ro_entry(staticMeta,
            ANDROID_REQUEST_PARTIAL_RESULT_COUNT, &entry);
    if ((0 == status) && (entry.count > 0)) {
        *partialResultCount = entry.data.i32[0];
        *supportsPartialResults = (*partialResultCount > 1);
    }

    sp<DeviceCb> cb = new DeviceCb(this, deviceVersion, staticMeta);
    ret = device3_x->open(
        cb,
        [&](auto status, const auto& newSession) {
            ALOGI("device::open returns status:%d", (int)status);
            ASSERT_EQ(Status::OK, status);
            ASSERT_NE(newSession, nullptr);
            *session = newSession;
        });
    ASSERT_TRUE(ret.isOk());
    *outCb = cb;

    sp<device::V3_3::ICameraDeviceSession> session3_3;
    sp<device::V3_4::ICameraDeviceSession> session3_4;
    sp<device::V3_5::ICameraDeviceSession> session3_5;
    castSession(*session, deviceVersion, &session3_3, &session3_4, &session3_5);

    *useHalBufManager = false;
    status = find_camera_metadata_ro_entry(staticMeta,
            ANDROID_INFO_SUPPORTED_BUFFER_MANAGEMENT_VERSION, &entry);
    if ((0 == status) && (entry.count == 1)) {
        *useHalBufManager = (entry.data.u8[0] ==
            ANDROID_INFO_SUPPORTED_BUFFER_MANAGEMENT_VERSION_HIDL_DEVICE_3_5);
    }

    outputPreviewStreams.clear();
    auto rc = getAvailableOutputStreams(staticMeta,
            outputPreviewStreams, previewThreshold);

    uint32_t jpegBufferSize = 0;
    ASSERT_EQ(Status::OK, getJpegBufferSize(staticMeta, &jpegBufferSize));
    ASSERT_NE(0u, jpegBufferSize);

    free_camera_metadata(staticMeta);
    ASSERT_EQ(Status::OK, rc);
    ASSERT_FALSE(outputPreviewStreams.empty());

    V3_2::DataspaceFlags dataspaceFlag = 0;
    switch (static_cast<PixelFormat>(outputPreviewStreams[0].format)) {
        case PixelFormat::Y16:
            dataspaceFlag = static_cast<V3_2::DataspaceFlags>(Dataspace::DEPTH);
            break;
        default:
            dataspaceFlag = static_cast<V3_2::DataspaceFlags>(Dataspace::UNKNOWN);
    }

    V3_2::Stream stream3_2 = {0, StreamType::OUTPUT,
            static_cast<uint32_t> (outputPreviewStreams[0].width),
            static_cast<uint32_t> (outputPreviewStreams[0].height),
            static_cast<PixelFormat> (outputPreviewStreams[0].format),
            GRALLOC1_CONSUMER_USAGE_HWCOMPOSER, dataspaceFlag, StreamRotation::ROTATION_0};
    ::android::hardware::hidl_vec<V3_2::Stream> streams3_2 = {stream3_2};
    ::android::hardware::camera::device::V3_2::StreamConfiguration config3_2;
    ::android::hardware::camera::device::V3_4::StreamConfiguration config3_4;
    ::android::hardware::camera::device::V3_5::StreamConfiguration config3_5;
    createStreamConfiguration(streams3_2, StreamConfigurationMode::NORMAL_MODE,
                              &config3_2, &config3_4, &config3_5, jpegBufferSize);
    if (session3_5 != nullptr) {
        RequestTemplate reqTemplate = RequestTemplate::PREVIEW;
        ret = session3_5->constructDefaultRequestSettings(reqTemplate,
                                                       [&config3_5](auto status, const auto& req) {
                                                           ASSERT_EQ(Status::OK, status);
                                                           config3_5.v3_4.sessionParams = req;
                                                       });
        ASSERT_TRUE(ret.isOk());
        config3_5.streamConfigCounter = streamConfigCounter;
        ret = session3_5->configureStreams_3_5(config3_5,
                [&] (Status s, device::V3_4::HalStreamConfiguration halConfig) {
                    ASSERT_EQ(Status::OK, s);
                    ASSERT_EQ(1u, halConfig.streams.size());
                    halStreamConfig->streams.resize(1);
                    halStreamConfig->streams[0] = halConfig.streams[0].v3_3.v3_2;
                    if (*useHalBufManager) {
                        hidl_vec<V3_2::Stream> streams(1);
                        hidl_vec<V3_2::HalStream> halStreams(1);
                        streams[0] = stream3_2;
                        halStreams[0] = halConfig.streams[0].v3_3.v3_2;
                        cb->setCurrentStreamConfig(streams, halStreams);
                    }
                });
    } else if (session3_4 != nullptr) {
        RequestTemplate reqTemplate = RequestTemplate::PREVIEW;
        ret = session3_4->constructDefaultRequestSettings(reqTemplate,
                                                       [&config3_4](auto status, const auto& req) {
                                                           ASSERT_EQ(Status::OK, status);
                                                           config3_4.sessionParams = req;
                                                       });
        ASSERT_TRUE(ret.isOk());
        ret = session3_4->configureStreams_3_4(config3_4,
                [&] (Status s, device::V3_4::HalStreamConfiguration halConfig) {
                    ASSERT_EQ(Status::OK, s);
                    ASSERT_EQ(1u, halConfig.streams.size());
                    halStreamConfig->streams.resize(halConfig.streams.size());
                    for (size_t i = 0; i < halConfig.streams.size(); i++) {
                        halStreamConfig->streams[i] = halConfig.streams[i].v3_3.v3_2;
                    }
                });
    } else if (session3_3 != nullptr) {
        ret = session3_3->configureStreams_3_3(config3_2,
                [&] (Status s, device::V3_3::HalStreamConfiguration halConfig) {
                    ASSERT_EQ(Status::OK, s);
                    ASSERT_EQ(1u, halConfig.streams.size());
                    halStreamConfig->streams.resize(halConfig.streams.size());
                    for (size_t i = 0; i < halConfig.streams.size(); i++) {
                        halStreamConfig->streams[i] = halConfig.streams[i].v3_2;
                    }
                });
    } else {
        ret = (*session)->configureStreams(config3_2,
                [&] (Status s, HalStreamConfiguration halConfig) {
                    ASSERT_EQ(Status::OK, s);
                    ASSERT_EQ(1u, halConfig.streams.size());
                    *halStreamConfig = halConfig;
                });
    }
    *previewStream = stream3_2;
    ASSERT_TRUE(ret.isOk());
}

void CameraHidlTest::castDevice(const sp<device::V3_2::ICameraDevice> &device,
        int32_t deviceVersion, sp<device::V3_5::ICameraDevice> *device3_5/*out*/) {
    ASSERT_NE(nullptr, device3_5);
    if (deviceVersion == CAMERA_DEVICE_API_VERSION_3_5) {
        auto castResult = device::V3_5::ICameraDevice::castFrom(device);
        ASSERT_TRUE(castResult.isOk());
        *device3_5 = castResult;
    }
}

//Cast camera provider to corresponding version if available
void CameraHidlTest::castProvider(const sp<ICameraProvider> &provider,
        sp<provider::V2_5::ICameraProvider> *provider2_5 /*out*/) {
    ASSERT_NE(nullptr, provider2_5);
    auto castResult = provider::V2_5::ICameraProvider::castFrom(provider);
    if (castResult.isOk()) {
        *provider2_5 = castResult;
    }
}

//Cast camera device session to corresponding version
void CameraHidlTest::castSession(const sp<ICameraDeviceSession> &session, int32_t deviceVersion,
        sp<device::V3_3::ICameraDeviceSession> *session3_3 /*out*/,
        sp<device::V3_4::ICameraDeviceSession> *session3_4 /*out*/,
        sp<device::V3_5::ICameraDeviceSession> *session3_5 /*out*/) {
    ASSERT_NE(nullptr, session3_3);
    ASSERT_NE(nullptr, session3_4);
    ASSERT_NE(nullptr, session3_5);

    switch (deviceVersion) {
        case CAMERA_DEVICE_API_VERSION_3_5: {
            auto castResult = device::V3_5::ICameraDeviceSession::castFrom(session);
            ASSERT_TRUE(castResult.isOk());
            *session3_5 = castResult;
        }
        [[fallthrough]];
        case CAMERA_DEVICE_API_VERSION_3_4: {
            auto castResult = device::V3_4::ICameraDeviceSession::castFrom(session);
            ASSERT_TRUE(castResult.isOk());
            *session3_4 = castResult;
        }
        [[fallthrough]];
        case CAMERA_DEVICE_API_VERSION_3_3: {
            auto castResult = device::V3_3::ICameraDeviceSession::castFrom(session);
            ASSERT_TRUE(castResult.isOk());
            *session3_3 = castResult;
            break;
        }
        default:
            //no-op
            return;
    }
}

void CameraHidlTest::verifyStreamCombination(sp<device::V3_5::ICameraDevice> cameraDevice3_5,
        const ::android::hardware::camera::device::V3_4::StreamConfiguration &config3_4,
        bool expectedStatus) {
    if (cameraDevice3_5.get() != nullptr) {
        auto ret = cameraDevice3_5->isStreamCombinationSupported(config3_4,
                [expectedStatus] (Status s, bool combStatus) {
                    ASSERT_TRUE((Status::OK == s) || (Status::METHOD_NOT_SUPPORTED == s));
                    if (Status::OK == s) {
                        ASSERT_TRUE(combStatus == expectedStatus);
                    }
                });
        ASSERT_TRUE(ret.isOk());
    }
}

// Verify logical camera static metadata
void CameraHidlTest::verifyLogicalCameraMetadata(const std::string& cameraName,
        const ::android::sp<::android::hardware::camera::device::V3_2::ICameraDevice>& device,
        const CameraMetadata &chars, int deviceVersion,
        const hidl_vec<hidl_string>& deviceNames) {
    const camera_metadata_t* metadata = (camera_metadata_t*)chars.data();
    ASSERT_NE(nullptr, metadata);

    Status rc = isLogicalMultiCamera(metadata);
    ASSERT_TRUE(Status::OK == rc || Status::METHOD_NOT_SUPPORTED == rc);
    if (Status::METHOD_NOT_SUPPORTED == rc) {
        return;
    }

    std::string version, cameraId;
    ASSERT_TRUE(::matchDeviceName(cameraName, mProviderType, &version, &cameraId));
    std::unordered_set<std::string> physicalIds;
    ASSERT_TRUE(Status::OK == getPhysicalCameraIds(metadata, &physicalIds));
    for (auto physicalId : physicalIds) {
        ASSERT_NE(physicalId, cameraId);
        bool isPublicId = false;
        for (auto& deviceName : deviceNames) {
            std::string publicVersion, publicId;
            ASSERT_TRUE(::matchDeviceName(deviceName, mProviderType, &publicVersion, &publicId));
            if (physicalId == publicId) {
                isPublicId = true;
                break;
            }
        }
        if (isPublicId) {
            continue;
        }

        ASSERT_TRUE(deviceVersion >= CAMERA_DEVICE_API_VERSION_3_5);
        auto castResult = device::V3_5::ICameraDevice::castFrom(device);
        ASSERT_TRUE(castResult.isOk());
        ::android::sp<::android::hardware::camera::device::V3_5::ICameraDevice> device3_5 =
                castResult;
        ASSERT_NE(device3_5, nullptr);

        // Check camera characteristics for hidden camera id
        Return<void> ret = device3_5->getPhysicalCameraCharacteristics(physicalId,
                [&](auto status, const auto& chars) {
            verifyCameraCharacteristics(status, chars);
            verifyMonochromeCharacteristics(chars, deviceVersion);
        });
        ASSERT_TRUE(ret.isOk());

        // Check calling getCameraDeviceInterface_V3_x() on hidden camera id returns
        // ILLEGAL_ARGUMENT.
        std::stringstream s;
        s << "device@" << version << "/" << mProviderType << "/" << physicalId;
        hidl_string fullPhysicalId(s.str());
        ret = mProvider->getCameraDeviceInterface_V3_x(fullPhysicalId,
                [&](auto status, const auto& device3_x) {
            ASSERT_EQ(Status::ILLEGAL_ARGUMENT, status);
            ASSERT_EQ(device3_x, nullptr);
        });
        ASSERT_TRUE(ret.isOk());
    }

    // Make sure ANDROID_LOGICAL_MULTI_CAMERA_ACTIVE_PHYSICAL_ID is available in
    // result keys.
    if (deviceVersion >= CAMERA_DEVICE_API_VERSION_3_5) {
        camera_metadata_ro_entry entry;
        int retcode = find_camera_metadata_ro_entry(metadata,
                ANDROID_REQUEST_AVAILABLE_RESULT_KEYS, &entry);
        if ((0 == retcode) && (entry.count > 0)) {
                ASSERT_NE(std::find(entry.data.i32, entry.data.i32 + entry.count,
                    static_cast<int32_t>(
                            CameraMetadataTag::ANDROID_LOGICAL_MULTI_CAMERA_ACTIVE_PHYSICAL_ID)),
                    entry.data.i32 + entry.count);
        } else {
            ADD_FAILURE() << "Get camera availableResultKeys failed!";
        }
    }
}

void CameraHidlTest::verifyCameraCharacteristics(Status status, const CameraMetadata& chars) {
    ASSERT_EQ(Status::OK, status);
    const camera_metadata_t* metadata = (camera_metadata_t*)chars.data();
    size_t expectedSize = chars.size();
    int result = validate_camera_metadata_structure(metadata, &expectedSize);
    ASSERT_TRUE((result == 0) || (result == CAMERA_METADATA_VALIDATION_SHIFTED));
    size_t entryCount = get_camera_metadata_entry_count(metadata);
    // TODO: we can do better than 0 here. Need to check how many required
    // characteristics keys we've defined.
    ASSERT_GT(entryCount, 0u);

    camera_metadata_ro_entry entry;
    int retcode = find_camera_metadata_ro_entry(metadata,
            ANDROID_INFO_SUPPORTED_HARDWARE_LEVEL, &entry);
    if ((0 == retcode) && (entry.count > 0)) {
        uint8_t hardwareLevel = entry.data.u8[0];
        ASSERT_TRUE(
                hardwareLevel == ANDROID_INFO_SUPPORTED_HARDWARE_LEVEL_LIMITED ||
                hardwareLevel == ANDROID_INFO_SUPPORTED_HARDWARE_LEVEL_FULL ||
                hardwareLevel == ANDROID_INFO_SUPPORTED_HARDWARE_LEVEL_3 ||
                hardwareLevel == ANDROID_INFO_SUPPORTED_HARDWARE_LEVEL_EXTERNAL);
    } else {
        ADD_FAILURE() << "Get camera hardware level failed!";
    }

    entry.count = 0;
    retcode = find_camera_metadata_ro_entry(metadata,
            ANDROID_REQUEST_CHARACTERISTIC_KEYS_NEEDING_PERMISSION, &entry);
    if ((0 == retcode) || (entry.count > 0)) {
        ADD_FAILURE() << "ANDROID_REQUEST_CHARACTERISTIC_KEYS_NEEDING_PERMISSION "
            << " per API contract should never be set by Hal!";
    }
    retcode = find_camera_metadata_ro_entry(metadata,
            ANDROID_DEPTH_AVAILABLE_DYNAMIC_DEPTH_STREAM_CONFIGURATIONS, &entry);
    if ((0 == retcode) || (entry.count > 0)) {
        ADD_FAILURE() << "ANDROID_DEPTH_AVAILABLE_DYNAMIC_DEPTH_STREAM_CONFIGURATIONS"
            << " per API contract should never be set by Hal!";
    }
    retcode = find_camera_metadata_ro_entry(metadata,
            ANDROID_DEPTH_AVAILABLE_DYNAMIC_DEPTH_MIN_FRAME_DURATIONS, &entry);
    if ((0 == retcode) || (entry.count > 0)) {
        ADD_FAILURE() << "ANDROID_DEPTH_AVAILABLE_DYNAMIC_DEPTH_MIN_FRAME_DURATIONS"
            << " per API contract should never be set by Hal!";
    }
    retcode = find_camera_metadata_ro_entry(metadata,
            ANDROID_DEPTH_AVAILABLE_DYNAMIC_DEPTH_STALL_DURATIONS, &entry);
    if ((0 == retcode) || (entry.count > 0)) {
        ADD_FAILURE() << "ANDROID_DEPTH_AVAILABLE_DYNAMIC_DEPTH_STALL_DURATIONS"
            << " per API contract should never be set by Hal!";
    }

    retcode = find_camera_metadata_ro_entry(metadata,
            ANDROID_HEIC_AVAILABLE_HEIC_STREAM_CONFIGURATIONS, &entry);
    if (0 == retcode || entry.count > 0) {
        ADD_FAILURE() << "ANDROID_HEIC_AVAILABLE_HEIC_STREAM_CONFIGURATIONS "
            << " per API contract should never be set by Hal!";
    }

    retcode = find_camera_metadata_ro_entry(metadata,
            ANDROID_HEIC_AVAILABLE_HEIC_MIN_FRAME_DURATIONS, &entry);
    if (0 == retcode || entry.count > 0) {
        ADD_FAILURE() << "ANDROID_HEIC_AVAILABLE_HEIC_MIN_FRAME_DURATIONS "
            << " per API contract should never be set by Hal!";
    }

    retcode = find_camera_metadata_ro_entry(metadata,
            ANDROID_HEIC_AVAILABLE_HEIC_STALL_DURATIONS, &entry);
    if (0 == retcode || entry.count > 0) {
        ADD_FAILURE() << "ANDROID_HEIC_AVAILABLE_HEIC_STALL_DURATIONS "
            << " per API contract should never be set by Hal!";
    }

    retcode = find_camera_metadata_ro_entry(metadata,
            ANDROID_HEIC_INFO_SUPPORTED, &entry);
    if (0 == retcode && entry.count > 0) {
        retcode = find_camera_metadata_ro_entry(metadata,
            ANDROID_HEIC_INFO_MAX_JPEG_APP_SEGMENTS_COUNT, &entry);
        if (0 == retcode && entry.count > 0) {
            uint8_t maxJpegAppSegmentsCount = entry.data.u8[0];
            ASSERT_TRUE(maxJpegAppSegmentsCount >= 1 &&
                    maxJpegAppSegmentsCount <= 16);
        } else {
            ADD_FAILURE() << "Get Heic maxJpegAppSegmentsCount failed!";
        }
    }
}

void CameraHidlTest::verifyMonochromeCharacteristics(const CameraMetadata& chars,
        int deviceVersion) {
    const camera_metadata_t* metadata = (camera_metadata_t*)chars.data();
    Status rc = isMonochromeCamera(metadata);
    if (Status::METHOD_NOT_SUPPORTED == rc) {
        return;
    }
    ASSERT_EQ(Status::OK, rc);

    camera_metadata_ro_entry entry;
    // Check capabilities
    int retcode = find_camera_metadata_ro_entry(metadata,
                ANDROID_REQUEST_AVAILABLE_CAPABILITIES, &entry);
    if ((0 == retcode) && (entry.count > 0)) {
        ASSERT_EQ(std::find(entry.data.u8, entry.data.u8 + entry.count,
                ANDROID_REQUEST_AVAILABLE_CAPABILITIES_MANUAL_POST_PROCESSING),
                entry.data.u8 + entry.count);
        if (deviceVersion < CAMERA_DEVICE_API_VERSION_3_5) {
            ASSERT_EQ(std::find(entry.data.u8, entry.data.u8 + entry.count,
                    ANDROID_REQUEST_AVAILABLE_CAPABILITIES_RAW),
                    entry.data.u8 + entry.count);
        }
    }

    if (deviceVersion >= CAMERA_DEVICE_API_VERSION_3_5) {
        // Check Cfa
        retcode = find_camera_metadata_ro_entry(metadata,
                ANDROID_SENSOR_INFO_COLOR_FILTER_ARRANGEMENT, &entry);
        if ((0 == retcode) && (entry.count == 1)) {
            ASSERT_TRUE(entry.data.i32[0] == static_cast<int32_t>(
                    CameraMetadataEnumAndroidSensorInfoColorFilterArrangement::ANDROID_SENSOR_INFO_COLOR_FILTER_ARRANGEMENT_MONO)
                    || entry.data.i32[0] == static_cast<int32_t>(
                    CameraMetadataEnumAndroidSensorInfoColorFilterArrangement::ANDROID_SENSOR_INFO_COLOR_FILTER_ARRANGEMENT_NIR));
        }

        // Check availableRequestKeys
        retcode = find_camera_metadata_ro_entry(metadata,
                ANDROID_REQUEST_AVAILABLE_REQUEST_KEYS, &entry);
        if ((0 == retcode) && (entry.count > 0)) {
            for (size_t i = 0; i < entry.count; i++) {
                ASSERT_NE(entry.data.i32[i], ANDROID_COLOR_CORRECTION_MODE);
                ASSERT_NE(entry.data.i32[i], ANDROID_COLOR_CORRECTION_TRANSFORM);
                ASSERT_NE(entry.data.i32[i], ANDROID_COLOR_CORRECTION_GAINS);
            }
        } else {
            ADD_FAILURE() << "Get camera availableRequestKeys failed!";
        }

        // Check availableResultKeys
        retcode = find_camera_metadata_ro_entry(metadata,
                ANDROID_REQUEST_AVAILABLE_RESULT_KEYS, &entry);
        if ((0 == retcode) && (entry.count > 0)) {
            for (size_t i = 0; i < entry.count; i++) {
                ASSERT_NE(entry.data.i32[i], ANDROID_SENSOR_GREEN_SPLIT);
                ASSERT_NE(entry.data.i32[i], ANDROID_SENSOR_NEUTRAL_COLOR_POINT);
                ASSERT_NE(entry.data.i32[i], ANDROID_COLOR_CORRECTION_MODE);
                ASSERT_NE(entry.data.i32[i], ANDROID_COLOR_CORRECTION_TRANSFORM);
                ASSERT_NE(entry.data.i32[i], ANDROID_COLOR_CORRECTION_GAINS);
            }
        } else {
            ADD_FAILURE() << "Get camera availableResultKeys failed!";
        }

        // Check availableCharacteristicKeys
        retcode = find_camera_metadata_ro_entry(metadata,
                ANDROID_REQUEST_AVAILABLE_CHARACTERISTICS_KEYS, &entry);
        if ((0 == retcode) && (entry.count > 0)) {
            for (size_t i = 0; i < entry.count; i++) {
                ASSERT_NE(entry.data.i32[i], ANDROID_SENSOR_REFERENCE_ILLUMINANT1);
                ASSERT_NE(entry.data.i32[i], ANDROID_SENSOR_REFERENCE_ILLUMINANT2);
                ASSERT_NE(entry.data.i32[i], ANDROID_SENSOR_CALIBRATION_TRANSFORM1);
                ASSERT_NE(entry.data.i32[i], ANDROID_SENSOR_CALIBRATION_TRANSFORM2);
                ASSERT_NE(entry.data.i32[i], ANDROID_SENSOR_COLOR_TRANSFORM1);
                ASSERT_NE(entry.data.i32[i], ANDROID_SENSOR_COLOR_TRANSFORM2);
                ASSERT_NE(entry.data.i32[i], ANDROID_SENSOR_FORWARD_MATRIX1);
                ASSERT_NE(entry.data.i32[i], ANDROID_SENSOR_FORWARD_MATRIX2);
            }
        } else {
            ADD_FAILURE() << "Get camera availableResultKeys failed!";
        }

        // Check blackLevelPattern
        retcode = find_camera_metadata_ro_entry(metadata,
                ANDROID_SENSOR_BLACK_LEVEL_PATTERN, &entry);
        if ((0 == retcode) && (entry.count > 0)) {
            ASSERT_EQ(entry.count, 4);
            for (size_t i = 1; i < entry.count; i++) {
                ASSERT_EQ(entry.data.i32[i], entry.data.i32[0]);
            }
        }
    }
}

void CameraHidlTest::verifyMonochromeCameraResult(
        const ::android::hardware::camera::common::V1_0::helper::CameraMetadata& metadata) {
    camera_metadata_ro_entry entry;

    // Check tags that are not applicable for monochrome camera
    ASSERT_FALSE(metadata.exists(ANDROID_SENSOR_GREEN_SPLIT));
    ASSERT_FALSE(metadata.exists(ANDROID_SENSOR_NEUTRAL_COLOR_POINT));
    ASSERT_FALSE(metadata.exists(ANDROID_COLOR_CORRECTION_MODE));
    ASSERT_FALSE(metadata.exists(ANDROID_COLOR_CORRECTION_TRANSFORM));
    ASSERT_FALSE(metadata.exists(ANDROID_COLOR_CORRECTION_GAINS));

    // Check dynamicBlackLevel
    entry = metadata.find(ANDROID_SENSOR_DYNAMIC_BLACK_LEVEL);
    if (entry.count > 0) {
        ASSERT_EQ(entry.count, 4);
        for (size_t i = 1; i < entry.count; i++) {
            ASSERT_FLOAT_EQ(entry.data.f[i], entry.data.f[0]);
        }
    }

    // Check noiseProfile
    entry = metadata.find(ANDROID_SENSOR_NOISE_PROFILE);
    if (entry.count > 0) {
        ASSERT_EQ(entry.count, 2);
    }

    // Check lensShadingMap
    entry = metadata.find(ANDROID_STATISTICS_LENS_SHADING_MAP);
    if (entry.count > 0) {
        ASSERT_EQ(entry.count % 4, 0);
        for (size_t i = 0; i < entry.count/4; i++) {
            ASSERT_FLOAT_EQ(entry.data.f[i*4+1], entry.data.f[i*4]);
            ASSERT_FLOAT_EQ(entry.data.f[i*4+2], entry.data.f[i*4]);
            ASSERT_FLOAT_EQ(entry.data.f[i*4+3], entry.data.f[i*4]);
        }
    }

    // Check tonemapCurve
    camera_metadata_ro_entry curveRed = metadata.find(ANDROID_TONEMAP_CURVE_RED);
    camera_metadata_ro_entry curveGreen = metadata.find(ANDROID_TONEMAP_CURVE_GREEN);
    camera_metadata_ro_entry curveBlue = metadata.find(ANDROID_TONEMAP_CURVE_BLUE);
    if (curveRed.count > 0 && curveGreen.count > 0 && curveBlue.count > 0) {
        ASSERT_EQ(curveRed.count, curveGreen.count);
        ASSERT_EQ(curveRed.count, curveBlue.count);
        for (size_t i = 0; i < curveRed.count; i++) {
            ASSERT_FLOAT_EQ(curveGreen.data.f[i], curveRed.data.f[i]);
            ASSERT_FLOAT_EQ(curveBlue.data.f[i], curveRed.data.f[i]);
        }
    }
}

void CameraHidlTest::verifyBuffersReturned(
        sp<device::V3_2::ICameraDeviceSession> session,
        int deviceVersion, int32_t streamId,
        sp<DeviceCb> cb, uint32_t streamConfigCounter) {
    sp<device::V3_3::ICameraDeviceSession> session3_3;
    sp<device::V3_4::ICameraDeviceSession> session3_4;
    sp<device::V3_5::ICameraDeviceSession> session3_5;
    castSession(session, deviceVersion, &session3_3, &session3_4, &session3_5);
    ASSERT_NE(nullptr, session3_5.get());

    hidl_vec<int32_t> streamIds(1);
    streamIds[0] = streamId;
    session3_5->signalStreamFlush(streamIds, /*streamConfigCounter*/streamConfigCounter);
    cb->waitForBuffersReturned();
}

void CameraHidlTest::verifyBuffersReturned(
        sp<device::V3_4::ICameraDeviceSession> session3_4,
        hidl_vec<int32_t> streamIds, sp<DeviceCb> cb, uint32_t streamConfigCounter) {
    auto castResult = device::V3_5::ICameraDeviceSession::castFrom(session3_4);
    ASSERT_TRUE(castResult.isOk());
    sp<device::V3_5::ICameraDeviceSession> session3_5 = castResult;
    ASSERT_NE(nullptr, session3_5.get());

    session3_5->signalStreamFlush(streamIds, /*streamConfigCounter*/streamConfigCounter);
    cb->waitForBuffersReturned();
}

void CameraHidlTest::verifyLogicalCameraResult(const camera_metadata_t* staticMetadata,
        const ::android::hardware::camera::common::V1_0::helper::CameraMetadata& resultMetadata) {
    std::unordered_set<std::string> physicalIds;
    Status rc = getPhysicalCameraIds(staticMetadata, &physicalIds);
    ASSERT_TRUE(Status::OK == rc);
    ASSERT_TRUE(physicalIds.size() > 1);

    camera_metadata_ro_entry entry;
    // Check mainPhysicalId
    entry = resultMetadata.find(ANDROID_LOGICAL_MULTI_CAMERA_ACTIVE_PHYSICAL_ID);
    if (entry.count > 0) {
        std::string mainPhysicalId(reinterpret_cast<const char *>(entry.data.u8));
        ASSERT_NE(physicalIds.find(mainPhysicalId), physicalIds.end());
    } else {
        ADD_FAILURE() << "Get LOGICAL_MULTI_CAMERA_ACTIVE_PHYSICAL_ID failed!";
    }
}

// Open a device session with empty callbacks and return static metadata.
void CameraHidlTest::openEmptyDeviceSession(const std::string &name, sp<ICameraProvider> provider,
        sp<ICameraDeviceSession> *session /*out*/, camera_metadata_t **staticMeta /*out*/,
        ::android::sp<ICameraDevice> *cameraDevice /*out*/) {
    ASSERT_NE(nullptr, session);
    ASSERT_NE(nullptr, staticMeta);

    ::android::sp<ICameraDevice> device3_x;
    ALOGI("configureStreams: Testing camera device %s", name.c_str());
    Return<void> ret;
    ret = provider->getCameraDeviceInterface_V3_x(
        name,
        [&](auto status, const auto& device) {
            ALOGI("getCameraDeviceInterface_V3_x returns status:%d",
                  (int)status);
            ASSERT_EQ(Status::OK, status);
            ASSERT_NE(device, nullptr);
            device3_x = device;
        });
    ASSERT_TRUE(ret.isOk());
    if (cameraDevice != nullptr) {
        *cameraDevice = device3_x;
    }

    sp<EmptyDeviceCb> cb = new EmptyDeviceCb();
    ret = device3_x->open(cb, [&](auto status, const auto& newSession) {
            ALOGI("device::open returns status:%d", (int)status);
            ASSERT_EQ(Status::OK, status);
            ASSERT_NE(newSession, nullptr);
            *session = newSession;
        });
    ASSERT_TRUE(ret.isOk());

    ret = device3_x->getCameraCharacteristics([&] (Status s,
            CameraMetadata metadata) {
        ASSERT_EQ(Status::OK, s);
        *staticMeta = clone_camera_metadata(
                reinterpret_cast<const camera_metadata_t*>(metadata.data()));
        ASSERT_NE(nullptr, *staticMeta);
    });
    ASSERT_TRUE(ret.isOk());
}

void CameraHidlTest::notifyDeviceState(provider::V2_5::DeviceState newState) {
    if (mProvider2_5.get() == nullptr) return;

    mProvider2_5->notifyDeviceStateChange(
            static_cast<hidl_bitfield<provider::V2_5::DeviceState>>(newState));
}

// Open a particular camera device.
void CameraHidlTest::openCameraDevice(const std::string &name,
        sp<ICameraProvider> provider,
        sp<::android::hardware::camera::device::V1_0::ICameraDevice> *device1 /*out*/) {
    ASSERT_TRUE(nullptr != device1);

    Return<void> ret;
    ret = provider->getCameraDeviceInterface_V1_x(
            name,
            [&](auto status, const auto& device) {
            ALOGI("getCameraDeviceInterface_V1_x returns status:%d",
                  (int)status);
            ASSERT_EQ(Status::OK, status);
            ASSERT_NE(device, nullptr);
            *device1 = device;
        });
    ASSERT_TRUE(ret.isOk());

    sp<Camera1DeviceCb> deviceCb = new Camera1DeviceCb(this);
    Return<Status> returnStatus = (*device1)->open(deviceCb);
    ASSERT_TRUE(returnStatus.isOk());
    ASSERT_EQ(Status::OK, returnStatus);
}

// Initialize and configure a preview window.
void CameraHidlTest::setupPreviewWindow(
        const sp<::android::hardware::camera::device::V1_0::ICameraDevice> &device,
        sp<BufferItemConsumer> *bufferItemConsumer /*out*/,
        sp<BufferItemHander> *bufferHandler /*out*/) {
    ASSERT_NE(nullptr, device.get());
    ASSERT_NE(nullptr, bufferItemConsumer);
    ASSERT_NE(nullptr, bufferHandler);

    sp<IGraphicBufferProducer> producer;
    sp<IGraphicBufferConsumer> consumer;
    BufferQueue::createBufferQueue(&producer, &consumer);
    *bufferItemConsumer = new BufferItemConsumer(consumer,
            GraphicBuffer::USAGE_HW_TEXTURE); //Use GLConsumer default usage flags
    ASSERT_NE(nullptr, (*bufferItemConsumer).get());
    *bufferHandler = new BufferItemHander(*bufferItemConsumer);
    ASSERT_NE(nullptr, (*bufferHandler).get());
    (*bufferItemConsumer)->setFrameAvailableListener(*bufferHandler);
    sp<Surface> surface = new Surface(producer);
    sp<PreviewWindowCb> previewCb = new PreviewWindowCb(surface);

    auto rc = device->setPreviewWindow(previewCb);
    ASSERT_TRUE(rc.isOk());
    ASSERT_EQ(Status::OK, rc);
}

// Stop camera preview and close camera.
void CameraHidlTest::stopPreviewAndClose(
        const sp<::android::hardware::camera::device::V1_0::ICameraDevice> &device) {
    Return<void> ret = device->stopPreview();
    ASSERT_TRUE(ret.isOk());

    ret = device->close();
    ASSERT_TRUE(ret.isOk());
}

// Enable a specific camera message type.
void CameraHidlTest::enableMsgType(unsigned int msgType,
        const sp<::android::hardware::camera::device::V1_0::ICameraDevice> &device) {
    Return<void> ret = device->enableMsgType(msgType);
    ASSERT_TRUE(ret.isOk());

    Return<bool> returnBoolStatus = device->msgTypeEnabled(msgType);
    ASSERT_TRUE(returnBoolStatus.isOk());
    ASSERT_TRUE(returnBoolStatus);
}

// Disable a specific camera message type.
void CameraHidlTest::disableMsgType(unsigned int msgType,
        const sp<::android::hardware::camera::device::V1_0::ICameraDevice> &device) {
    Return<void> ret = device->disableMsgType(msgType);
    ASSERT_TRUE(ret.isOk());

    Return<bool> returnBoolStatus = device->msgTypeEnabled(msgType);
    ASSERT_TRUE(returnBoolStatus.isOk());
    ASSERT_FALSE(returnBoolStatus);
}

// Wait until a specific frame notification arrives.
void CameraHidlTest::waitForFrameLocked(DataCallbackMsg msgFrame,
        std::unique_lock<std::mutex> &l) {
    while (msgFrame != mDataMessageTypeReceived) {
        auto timeout = std::chrono::system_clock::now() +
                std::chrono::seconds(kStreamBufferTimeoutSec);
        ASSERT_NE(std::cv_status::timeout,
                mResultCondition.wait_until(l, timeout));
    }
}

// Start preview on a particular camera device
void CameraHidlTest::startPreview(
        const sp<::android::hardware::camera::device::V1_0::ICameraDevice> &device) {
    Return<Status> returnStatus = device->startPreview();
    ASSERT_TRUE(returnStatus.isOk());
    ASSERT_EQ(Status::OK, returnStatus);
}

// Retrieve camera parameters.
void CameraHidlTest::getParameters(
        const sp<::android::hardware::camera::device::V1_0::ICameraDevice> &device,
        CameraParameters *cameraParams /*out*/) {
    ASSERT_NE(nullptr, cameraParams);

    Return<void> ret;
    ret = device->getParameters([&] (const ::android::hardware::hidl_string& params) {
        ASSERT_FALSE(params.empty());
        ::android::String8 paramString(params.c_str());
        (*cameraParams).unflatten(paramString);
    });
    ASSERT_TRUE(ret.isOk());
}

// Set camera parameters.
void CameraHidlTest::setParameters(
        const sp<::android::hardware::camera::device::V1_0::ICameraDevice> &device,
        const CameraParameters &cameraParams) {
    Return<Status> returnStatus = device->setParameters(
            cameraParams.flatten().string());
    ASSERT_TRUE(returnStatus.isOk());
    ASSERT_EQ(Status::OK, returnStatus);
}

void CameraHidlTest::allocateGraphicBuffer(uint32_t width, uint32_t height, uint64_t usage,
        PixelFormat format, hidl_handle *buffer_handle /*out*/) {
    ASSERT_NE(buffer_handle, nullptr);

    sp<android::hardware::graphics::allocator::V2_0::IAllocator> allocator =
        android::hardware::graphics::allocator::V2_0::IAllocator::getService();
    ASSERT_NE(nullptr, allocator.get());

    sp<android::hardware::graphics::mapper::V2_0::IMapper> mapper =
        android::hardware::graphics::mapper::V2_0::IMapper::getService();
    ASSERT_NE(mapper.get(), nullptr);

    android::hardware::graphics::mapper::V2_0::IMapper::BufferDescriptorInfo descriptorInfo {};
    descriptorInfo.width = width;
    descriptorInfo.height = height;
    descriptorInfo.layerCount = 1;
    descriptorInfo.format = format;
    descriptorInfo.usage = usage;

    ::android::hardware::hidl_vec<uint32_t> descriptor;
    auto ret = mapper->createDescriptor(
        descriptorInfo, [&descriptor](android::hardware::graphics::mapper::V2_0::Error err,
                            ::android::hardware::hidl_vec<uint32_t> desc) {
            ASSERT_EQ(err, android::hardware::graphics::mapper::V2_0::Error::NONE);
            descriptor = desc;
        });
    ASSERT_TRUE(ret.isOk());

    ret = allocator->allocate(descriptor, 1u,
        [&](android::hardware::graphics::mapper::V2_0::Error err, uint32_t /*stride*/,
            const ::android::hardware::hidl_vec<::android::hardware::hidl_handle>& buffers) {
            ASSERT_EQ(android::hardware::graphics::mapper::V2_0::Error::NONE, err);
            ASSERT_EQ(buffers.size(), 1u);
            *buffer_handle = buffers[0];
        });
    ASSERT_TRUE(ret.isOk());
}

void CameraHidlTest::verifyRecommendedConfigs(const CameraMetadata& chars) {
    size_t CONFIG_ENTRY_SIZE = 5;
    size_t CONFIG_ENTRY_TYPE_OFFSET = 3;
    size_t CONFIG_ENTRY_BITFIELD_OFFSET = 4;
    uint32_t maxPublicUsecase =
            ANDROID_SCALER_AVAILABLE_RECOMMENDED_STREAM_CONFIGURATIONS_PUBLIC_END;
    uint32_t vendorUsecaseStart =
            ANDROID_SCALER_AVAILABLE_RECOMMENDED_STREAM_CONFIGURATIONS_VENDOR_START;
    uint32_t usecaseMask = (1 << vendorUsecaseStart) - 1;
    usecaseMask &= ~((1 << maxPublicUsecase) - 1);

    const camera_metadata_t* metadata = reinterpret_cast<const camera_metadata_t*> (chars.data());

    camera_metadata_ro_entry recommendedConfigsEntry, recommendedDepthConfigsEntry, ioMapEntry;
    recommendedConfigsEntry.count = recommendedDepthConfigsEntry.count = ioMapEntry.count = 0;
    int retCode = find_camera_metadata_ro_entry(metadata,
            ANDROID_SCALER_AVAILABLE_RECOMMENDED_STREAM_CONFIGURATIONS, &recommendedConfigsEntry);
    int depthRetCode = find_camera_metadata_ro_entry(metadata,
            ANDROID_DEPTH_AVAILABLE_RECOMMENDED_DEPTH_STREAM_CONFIGURATIONS,
            &recommendedDepthConfigsEntry);
    int ioRetCode = find_camera_metadata_ro_entry(metadata,
            ANDROID_SCALER_AVAILABLE_RECOMMENDED_INPUT_OUTPUT_FORMATS_MAP, &ioMapEntry);
    if ((0 != retCode) && (0 != depthRetCode)) {
        //In case both regular and depth recommended configurations are absent,
        //I/O should be absent as well.
        ASSERT_NE(ioRetCode, 0);
        return;
    }

    camera_metadata_ro_entry availableKeysEntry;
    retCode = find_camera_metadata_ro_entry(metadata,
            ANDROID_REQUEST_AVAILABLE_CHARACTERISTICS_KEYS, &availableKeysEntry);
    ASSERT_TRUE((0 == retCode) && (availableKeysEntry.count > 0));
    std::vector<int32_t> availableKeys;
    availableKeys.reserve(availableKeysEntry.count);
    availableKeys.insert(availableKeys.end(), availableKeysEntry.data.i32,
            availableKeysEntry.data.i32 + availableKeysEntry.count);

    if (recommendedConfigsEntry.count > 0) {
        ASSERT_NE(std::find(availableKeys.begin(), availableKeys.end(),
                    ANDROID_SCALER_AVAILABLE_RECOMMENDED_STREAM_CONFIGURATIONS),
                availableKeys.end());
        ASSERT_EQ((recommendedConfigsEntry.count % CONFIG_ENTRY_SIZE), 0);
        for (size_t i = 0; i < recommendedConfigsEntry.count; i += CONFIG_ENTRY_SIZE) {
            int32_t entryType =
                recommendedConfigsEntry.data.i32[i + CONFIG_ENTRY_TYPE_OFFSET];
            uint32_t bitfield =
                recommendedConfigsEntry.data.i32[i + CONFIG_ENTRY_BITFIELD_OFFSET];
            ASSERT_TRUE((entryType ==
                     ANDROID_SCALER_AVAILABLE_STREAM_CONFIGURATIONS_OUTPUT) ||
                    (entryType ==
                     ANDROID_SCALER_AVAILABLE_STREAM_CONFIGURATIONS_INPUT));
            ASSERT_TRUE((bitfield & usecaseMask) == 0);
        }
    }

    if (recommendedDepthConfigsEntry.count > 0) {
        ASSERT_NE(std::find(availableKeys.begin(), availableKeys.end(),
                    ANDROID_DEPTH_AVAILABLE_RECOMMENDED_DEPTH_STREAM_CONFIGURATIONS),
                availableKeys.end());
        ASSERT_EQ((recommendedDepthConfigsEntry.count % CONFIG_ENTRY_SIZE), 0);
        for (size_t i = 0; i < recommendedDepthConfigsEntry.count; i += CONFIG_ENTRY_SIZE) {
            int32_t entryType =
                recommendedDepthConfigsEntry.data.i32[i + CONFIG_ENTRY_TYPE_OFFSET];
            uint32_t bitfield =
                recommendedDepthConfigsEntry.data.i32[i + CONFIG_ENTRY_BITFIELD_OFFSET];
            ASSERT_TRUE((entryType ==
                     ANDROID_SCALER_AVAILABLE_STREAM_CONFIGURATIONS_OUTPUT) ||
                    (entryType ==
                     ANDROID_SCALER_AVAILABLE_STREAM_CONFIGURATIONS_INPUT));
            ASSERT_TRUE((bitfield & usecaseMask) == 0);
        }

        if (recommendedConfigsEntry.count == 0) {
            //In case regular recommended configurations are absent but suggested depth
            //configurations are present, I/O should be absent.
            ASSERT_NE(ioRetCode, 0);
        }
    }

    if ((ioRetCode == 0) && (ioMapEntry.count > 0)) {
        ASSERT_NE(std::find(availableKeys.begin(), availableKeys.end(),
                    ANDROID_SCALER_AVAILABLE_RECOMMENDED_INPUT_OUTPUT_FORMATS_MAP),
                availableKeys.end());
        ASSERT_EQ(isZSLModeAvailable(metadata), Status::OK);
    }
}

void CameraHidlTest::verifySessionReconfigurationQuery(
        sp<device::V3_5::ICameraDeviceSession> session3_5, camera_metadata* oldSessionParams,
        camera_metadata* newSessionParams) {
    ASSERT_NE(nullptr, session3_5.get());
    ASSERT_NE(nullptr, oldSessionParams);
    ASSERT_NE(nullptr, newSessionParams);

    android::hardware::hidl_vec<uint8_t> oldParams, newParams;
    oldParams.setToExternal(reinterpret_cast<uint8_t*>(oldSessionParams),
            get_camera_metadata_size(oldSessionParams));
    newParams.setToExternal(reinterpret_cast<uint8_t*>(newSessionParams),
            get_camera_metadata_size(newSessionParams));
    android::hardware::camera::common::V1_0::Status callStatus;
    auto hidlCb = [&callStatus] (android::hardware::camera::common::V1_0::Status s,
            bool /*requiredFlag*/) {
        callStatus = s;
    };
    auto ret = session3_5->isReconfigurationRequired(oldParams, newParams, hidlCb);
    ASSERT_TRUE(ret.isOk());
    switch (callStatus) {
        case android::hardware::camera::common::V1_0::Status::OK:
        case android::hardware::camera::common::V1_0::Status::METHOD_NOT_SUPPORTED:
            break;
        case android::hardware::camera::common::V1_0::Status::INTERNAL_ERROR:
        default:
            ADD_FAILURE() << "Query calllback failed";
    }
}

int main(int argc, char **argv) {
  ::testing::AddGlobalTestEnvironment(CameraHidlEnvironment::Instance());
  ::testing::InitGoogleTest(&argc, argv);
  CameraHidlEnvironment::Instance()->init(&argc, argv);
  int status = RUN_ALL_TESTS();
  ALOGI("Test result = %d", status);
  return status;
}<|MERGE_RESOLUTION|>--- conflicted
+++ resolved
@@ -751,7 +751,6 @@
             V3_2::Stream *previewStream /*out*/,
             HalStreamConfiguration *halStreamConfig /*out*/,
             bool *supportsPartialResults /*out*/,
-<<<<<<< HEAD
             uint32_t *partialResultCount /*out*/,
             bool *useHalBufManager /*out*/,
             sp<DeviceCb> *cb /*out*/,
@@ -783,10 +782,8 @@
     void verifySessionReconfigurationQuery(sp<device::V3_5::ICameraDeviceSession> session3_5,
             camera_metadata* oldSessionParams, camera_metadata* newSessionParams);
 
-=======
-            uint32_t *partialResultCount /*out*/);
     bool isDepthOnly(camera_metadata_t* staticMeta);
->>>>>>> 00236ffa
+
     static Status getAvailableOutputStreams(camera_metadata_t *staticMeta,
             std::vector<AvailableStream> &outputStreams,
             const AvailableStream *threshold = nullptr);
