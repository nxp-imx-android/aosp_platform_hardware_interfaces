--- conflicted
+++ resolved
@@ -91,25 +91,6 @@
  * Test IRadio.handleStkCallSetupRequestFromSim() for the response returned.
  */
 TEST_F(RadioHidlTest, handleStkCallSetupRequestFromSim) {
-<<<<<<< HEAD
-  int serial = 0;
-  bool accept = false;
-
-  radio->handleStkCallSetupRequestFromSim(++serial, accept);
-
-  EXPECT_EQ(std::cv_status::no_timeout, wait());
-  EXPECT_EQ(RadioResponseType::SOLICITED, radioRsp->rspInfo.type);
-  EXPECT_EQ(serial, radioRsp->rspInfo.serial);
-
-  if (cardStatus.cardState == CardState::ABSENT) {
-      ASSERT_TRUE(radioRsp->rspInfo.error == RadioError::NONE ||
-                  radioRsp->rspInfo.error == RadioError::SYSTEM_ERR ||
-                  radioRsp->rspInfo.error == RadioError::NO_MEMORY ||
-                  radioRsp->rspInfo.error == RadioError::MODEM_ERR ||
-                  radioRsp->rspInfo.error == RadioError::INVALID_ARGUMENTS ||
-                  radioRsp->rspInfo.error == RadioError::INTERNAL_ERR);
-  }
-=======
     int serial = GetRandomSerialNumber();
     bool accept = false;
 
@@ -127,7 +108,6 @@
                     radioRsp->rspInfo.error == RadioError::INVALID_ARGUMENTS ||
                     radioRsp->rspInfo.error == RadioError::INTERNAL_ERR);
     }
->>>>>>> 0e50326a
 }
 
 /*
