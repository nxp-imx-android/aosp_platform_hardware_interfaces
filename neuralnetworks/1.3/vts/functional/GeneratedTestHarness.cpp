/*
 * Copyright (C) 2019 The Android Open Source Project
 *
 * Licensed under the Apache License, Version 2.0 (the "License");
 * you may not use this file except in compliance with the License.
 * You may obtain a copy of the License at
 *
 *      http://www.apache.org/licenses/LICENSE-2.0
 *
 * Unless required by applicable law or agreed to in writing, software
 * distributed under the License is distributed on an "AS IS" BASIS,
 * WITHOUT WARRANTIES OR CONDITIONS OF ANY KIND, either express or implied.
 * See the License for the specific language governing permissions and
 * limitations under the License.
 */

#include "GeneratedTestHarness.h"

#include <android-base/logging.h>
#include <android/hardware/neuralnetworks/1.0/IDevice.h>
#include <android/hardware/neuralnetworks/1.0/IExecutionCallback.h>
#include <android/hardware/neuralnetworks/1.0/IPreparedModel.h>
#include <android/hardware/neuralnetworks/1.0/IPreparedModelCallback.h>
#include <android/hardware/neuralnetworks/1.0/types.h>
#include <android/hardware/neuralnetworks/1.1/IDevice.h>
#include <android/hardware/neuralnetworks/1.2/IDevice.h>
#include <android/hardware/neuralnetworks/1.2/IExecutionCallback.h>
#include <android/hardware/neuralnetworks/1.2/IPreparedModel.h>
#include <android/hardware/neuralnetworks/1.2/IPreparedModelCallback.h>
#include <android/hardware/neuralnetworks/1.2/types.h>
#include <android/hardware/neuralnetworks/1.3/IDevice.h>
#include <android/hardware/neuralnetworks/1.3/IFencedExecutionCallback.h>
#include <android/hardware/neuralnetworks/1.3/IPreparedModel.h>
#include <android/hardware/neuralnetworks/1.3/IPreparedModelCallback.h>
#include <android/hardware/neuralnetworks/1.3/types.h>
#include <android/hidl/allocator/1.0/IAllocator.h>
#include <android/hidl/memory/1.0/IMemory.h>
#include <android/sync.h>
#include <gtest/gtest.h>
#include <hidlmemory/mapping.h>

#include <algorithm>
#include <chrono>
#include <iostream>
#include <numeric>
#include <vector>

#include "1.0/Utils.h"
#include "1.3/Callbacks.h"
#include "1.3/Utils.h"
#include "ExecutionBurstController.h"
#include "MemoryUtils.h"
#include "TestHarness.h"
#include "Utils.h"
#include "VtsHalNeuralnetworks.h"

namespace android::hardware::neuralnetworks::V1_3::vts::functional {

using namespace test_helper;
using hidl::memory::V1_0::IMemory;
using implementation::ExecutionCallback;
using implementation::PreparedModelCallback;
using V1_0::DataLocation;
using V1_0::RequestArgument;
using V1_1::ExecutionPreference;
using V1_2::Constant;
using V1_2::MeasureTiming;
using V1_2::OutputShape;
using V1_2::SymmPerChannelQuantParams;
using V1_2::Timing;
using HidlToken = hidl_array<uint8_t, static_cast<uint32_t>(Constant::BYTE_SIZE_OF_CACHE_TOKEN)>;

namespace {

enum class OutputType { FULLY_SPECIFIED, UNSPECIFIED, INSUFFICIENT, MISSED_DEADLINE };

enum class IOType { INPUT, OUTPUT };

struct TestConfig {
    Executor executor;
    MeasureTiming measureTiming;
    OutputType outputType;
    MemoryType memoryType;
    // `reportSkipping` indicates if a test should print an info message in case
    // it is skipped. The field is set to true by default and is set to false in
    // quantization coupling tests to suppress skipping a test
    bool reportSkipping;
    TestConfig(Executor executor, MeasureTiming measureTiming, OutputType outputType,
               MemoryType memoryType)
        : executor(executor),
          measureTiming(measureTiming),
          outputType(outputType),
          memoryType(memoryType),
          reportSkipping(true) {}
    TestConfig(Executor executor, MeasureTiming measureTiming, OutputType outputType,
               MemoryType memoryType, bool reportSkipping)
        : executor(executor),
          measureTiming(measureTiming),
          outputType(outputType),
          memoryType(memoryType),
          reportSkipping(reportSkipping) {}
};

class DeviceMemoryAllocator {
  public:
    DeviceMemoryAllocator(const sp<IDevice>& device, const sp<IPreparedModel>& preparedModel,
                          const TestModel& testModel)
        : kDevice(device), kPreparedModel(preparedModel), kTestModel(testModel) {}

    // Allocate device memory for a target input/output operand.
    // Return {IBuffer object, token} if successful.
    // Return {nullptr, 0} if device memory is not supported.
    template <IOType ioType>
    std::pair<sp<IBuffer>, uint32_t> allocate(uint32_t index) {
        std::pair<sp<IBuffer>, uint32_t> buffer;
        allocateInternal<ioType>(index, &buffer);
        return buffer;
    }

  private:
    template <IOType ioType>
    void allocateInternal(uint32_t index, std::pair<sp<IBuffer>, uint32_t>* result) {
        ASSERT_NE(result, nullptr);

        // Prepare arguments.
        BufferRole role = {.modelIndex = 0, .ioIndex = index, .frequency = 1.0f};
        hidl_vec<BufferRole> inputRoles, outputRoles;
        if constexpr (ioType == IOType::INPUT) {
            inputRoles = {role};
        } else {
            outputRoles = {role};
        }

        // Allocate device memory.
        ErrorStatus status;
        sp<IBuffer> buffer;
        uint32_t token;
        auto cb = [&status, &buffer, &token](ErrorStatus error, const sp<IBuffer>& buf,
                                             uint32_t tok) {
            status = error;
            buffer = buf;
            token = tok;
        };
        const auto ret = kDevice->allocate({}, {kPreparedModel}, inputRoles, outputRoles, cb);

        // Check allocation results.
        ASSERT_TRUE(ret.isOk());
        if (status == ErrorStatus::NONE) {
            ASSERT_NE(buffer, nullptr);
            ASSERT_GT(token, 0);
        } else {
            ASSERT_EQ(status, ErrorStatus::GENERAL_FAILURE);
            ASSERT_EQ(buffer, nullptr);
            ASSERT_EQ(token, 0);
        }

        // Initialize input data from TestBuffer.
        if constexpr (ioType == IOType::INPUT) {
            if (buffer != nullptr) {
                // TestBuffer -> Shared memory.
                const auto& testBuffer =
                        kTestModel.main.operands[kTestModel.main.inputIndexes[index]].data;
                ASSERT_GT(testBuffer.size(), 0);
                hidl_memory tmp = nn::allocateSharedMemory(testBuffer.size());
                sp<IMemory> inputMemory = mapMemory(tmp);
                ASSERT_NE(inputMemory.get(), nullptr);
                uint8_t* inputPtr =
                        static_cast<uint8_t*>(static_cast<void*>(inputMemory->getPointer()));
                ASSERT_NE(inputPtr, nullptr);
                const uint8_t* begin = testBuffer.get<uint8_t>();
                const uint8_t* end = begin + testBuffer.size();
                std::copy(begin, end, inputPtr);

                // Shared memory -> IBuffer.
                auto ret = buffer->copyFrom(tmp, {});
                ASSERT_TRUE(ret.isOk());
                ASSERT_EQ(static_cast<ErrorStatus>(ret), ErrorStatus::NONE);
            }
        }
        *result = {std::move(buffer), token};
    }

    const sp<IDevice> kDevice;
    const sp<IPreparedModel> kPreparedModel;
    const TestModel& kTestModel;
};

Subgraph createSubgraph(const TestSubgraph& testSubgraph, uint32_t* constCopySize,
                        std::vector<const TestBuffer*>* constCopies, uint32_t* constRefSize,
                        std::vector<const TestBuffer*>* constReferences) {
    CHECK(constCopySize != nullptr);
    CHECK(constCopies != nullptr);
    CHECK(constRefSize != nullptr);
    CHECK(constReferences != nullptr);

    // Operands.
    hidl_vec<Operand> operands(testSubgraph.operands.size());
    for (uint32_t i = 0; i < testSubgraph.operands.size(); i++) {
        const auto& op = testSubgraph.operands[i];

        DataLocation loc = {};
        if (op.lifetime == TestOperandLifeTime::CONSTANT_COPY) {
            loc = {
                    .poolIndex = 0,
                    .offset = *constCopySize,
                    .length = static_cast<uint32_t>(op.data.size()),
            };
            constCopies->push_back(&op.data);
            *constCopySize += op.data.alignedSize();
        } else if (op.lifetime == TestOperandLifeTime::CONSTANT_REFERENCE) {
            loc = {
                    .poolIndex = 0,
                    .offset = *constRefSize,
                    .length = static_cast<uint32_t>(op.data.size()),
            };
            constReferences->push_back(&op.data);
            *constRefSize += op.data.alignedSize();
        } else if (op.lifetime == TestOperandLifeTime::SUBGRAPH) {
            loc = {
                    .poolIndex = 0,
                    .offset = *op.data.get<uint32_t>(),
                    .length = 0,
            };
        }

        V1_2::Operand::ExtraParams extraParams;
        if (op.type == TestOperandType::TENSOR_QUANT8_SYMM_PER_CHANNEL) {
            extraParams.channelQuant(SymmPerChannelQuantParams{
                    .scales = op.channelQuant.scales, .channelDim = op.channelQuant.channelDim});
        }

        operands[i] = {.type = static_cast<OperandType>(op.type),
                       .dimensions = op.dimensions,
                       .numberOfConsumers = op.numberOfConsumers,
                       .scale = op.scale,
                       .zeroPoint = op.zeroPoint,
                       .lifetime = static_cast<OperandLifeTime>(op.lifetime),
                       .location = loc,
                       .extraParams = std::move(extraParams)};
    }

    // Operations.
    hidl_vec<Operation> operations(testSubgraph.operations.size());
    std::transform(testSubgraph.operations.begin(), testSubgraph.operations.end(),
                   operations.begin(), [](const TestOperation& op) -> Operation {
                       return {.type = static_cast<OperationType>(op.type),
                               .inputs = op.inputs,
                               .outputs = op.outputs};
                   });

    return {.operands = std::move(operands),
            .operations = std::move(operations),
            .inputIndexes = testSubgraph.inputIndexes,
            .outputIndexes = testSubgraph.outputIndexes};
}

void copyTestBuffers(const std::vector<const TestBuffer*>& buffers, uint8_t* output) {
    uint32_t offset = 0;
    for (const TestBuffer* buffer : buffers) {
        const uint8_t* begin = buffer->get<uint8_t>();
        const uint8_t* end = begin + buffer->size();
        std::copy(begin, end, output + offset);
        offset += buffer->alignedSize();
    }
}

}  // namespace

void waitForSyncFence(int syncFd) {
    constexpr int kInfiniteTimeout = -1;
    ASSERT_GT(syncFd, 0);
    int r = sync_wait(syncFd, kInfiniteTimeout);
    ASSERT_GE(r, 0);
}

Model createModel(const TestModel& testModel) {
    uint32_t constCopySize = 0;
    uint32_t constRefSize = 0;
    std::vector<const TestBuffer*> constCopies;
    std::vector<const TestBuffer*> constReferences;

    Subgraph mainSubgraph = createSubgraph(testModel.main, &constCopySize, &constCopies,
                                           &constRefSize, &constReferences);
    hidl_vec<Subgraph> refSubgraphs(testModel.referenced.size());
    std::transform(testModel.referenced.begin(), testModel.referenced.end(), refSubgraphs.begin(),
                   [&constCopySize, &constCopies, &constRefSize,
                    &constReferences](const TestSubgraph& testSubgraph) {
                       return createSubgraph(testSubgraph, &constCopySize, &constCopies,
                                             &constRefSize, &constReferences);
                   });

    // Constant copies.
    hidl_vec<uint8_t> operandValues(constCopySize);
    copyTestBuffers(constCopies, operandValues.data());

    // Shared memory.
    hidl_vec<hidl_memory> pools = {};
    if (constRefSize > 0) {
        hidl_vec_push_back(&pools, nn::allocateSharedMemory(constRefSize));
        CHECK_NE(pools[0].size(), 0u);

        // load data
        sp<IMemory> mappedMemory = mapMemory(pools[0]);
        CHECK(mappedMemory.get() != nullptr);
        uint8_t* mappedPtr =
                reinterpret_cast<uint8_t*>(static_cast<void*>(mappedMemory->getPointer()));
        CHECK(mappedPtr != nullptr);

        copyTestBuffers(constReferences, mappedPtr);
    }

    return {.main = std::move(mainSubgraph),
            .referenced = std::move(refSubgraphs),
            .operandValues = std::move(operandValues),
            .pools = std::move(pools),
            .relaxComputationFloat32toFloat16 = testModel.isRelaxed};
}

static bool isOutputSizeGreaterThanOne(const TestModel& testModel, uint32_t index) {
    const auto byteSize = testModel.main.operands[testModel.main.outputIndexes[index]].data.size();
    return byteSize > 1u;
}

static void makeOutputInsufficientSize(uint32_t outputIndex, Request* request) {
    auto& length = request->outputs[outputIndex].location.length;
    ASSERT_GT(length, 1u);
    length -= 1u;
}

static void makeOutputDimensionsUnspecified(Model* model) {
    for (auto i : model->main.outputIndexes) {
        auto& dims = model->main.operands[i].dimensions;
        std::fill(dims.begin(), dims.end(), 0);
    }
}

class ExecutionContextV1_3 {
  public:
    ExecutionContextV1_3(sp<IDevice> device, sp<IPreparedModel> preparedModel)
        : kDevice(std::move(device)), kPreparedModel(std::move(preparedModel)) {}

    std::optional<Request> createRequest(const TestModel& testModel, MemoryType memoryType);
    std::vector<TestBuffer> getOutputBuffers(const TestModel& testModel,
                                             const Request& request) const;
<<<<<<< HEAD

  private:
    // Get a TestBuffer with data copied from an IBuffer object.
    void getBuffer(const sp<IBuffer>& buffer, size_t size, TestBuffer* testBuffer) const;

    static constexpr uint32_t kInputPoolIndex = 0;
    static constexpr uint32_t kOutputPoolIndex = 1;
    static constexpr uint32_t kDeviceMemoryBeginIndex = 2;

=======

  private:
    // Get a TestBuffer with data copied from an IBuffer object.
    void getBuffer(const sp<IBuffer>& buffer, size_t size, TestBuffer* testBuffer) const;

    static constexpr uint32_t kInputPoolIndex = 0;
    static constexpr uint32_t kOutputPoolIndex = 1;
    static constexpr uint32_t kDeviceMemoryBeginIndex = 2;

>>>>>>> 3acc7dc1
    const sp<IDevice> kDevice;
    const sp<IPreparedModel> kPreparedModel;
    std::unique_ptr<TestMemoryBase> mInputMemory, mOutputMemory;
    std::vector<sp<IBuffer>> mBuffers;
};

std::optional<Request> ExecutionContextV1_3::createRequest(const TestModel& testModel,
                                                           MemoryType memoryType) {
    // Memory pools are organized as:
    // - 0: Input shared memory pool
    // - 1: Output shared memory pool
    // - [2, 2+i): Input device memories
    // - [2+i, 2+i+o): Output device memories
    DeviceMemoryAllocator allocator(kDevice, kPreparedModel, testModel);
    std::vector<uint32_t> tokens;
    mBuffers.clear();

    // Model inputs.
    hidl_vec<RequestArgument> inputs(testModel.main.inputIndexes.size());
    size_t inputSize = 0;
    for (uint32_t i = 0; i < testModel.main.inputIndexes.size(); i++) {
        const auto& op = testModel.main.operands[testModel.main.inputIndexes[i]];
        if (op.data.size() == 0) {
            // Omitted input.
            inputs[i] = {.hasNoValue = true};
            continue;
        } else if (memoryType == MemoryType::DEVICE) {
            SCOPED_TRACE("Input index = " + std::to_string(i));
            auto [buffer, token] = allocator.allocate<IOType::INPUT>(i);
            if (buffer != nullptr) {
                DataLocation loc = {.poolIndex = static_cast<uint32_t>(mBuffers.size() +
                                                                       kDeviceMemoryBeginIndex)};
                mBuffers.push_back(std::move(buffer));
                tokens.push_back(token);
                inputs[i] = {.hasNoValue = false, .location = loc, .dimensions = {}};
                continue;
            }
        }

        // Reserve shared memory for input.
        DataLocation loc = {.poolIndex = kInputPoolIndex,
                            .offset = static_cast<uint32_t>(inputSize),
                            .length = static_cast<uint32_t>(op.data.size())};
        inputSize += op.data.alignedSize();
        inputs[i] = {.hasNoValue = false, .location = loc, .dimensions = {}};
    }

    // Model outputs.
    hidl_vec<RequestArgument> outputs(testModel.main.outputIndexes.size());
    size_t outputSize = 0;
    for (uint32_t i = 0; i < testModel.main.outputIndexes.size(); i++) {
        const auto& op = testModel.main.operands[testModel.main.outputIndexes[i]];
        if (memoryType == MemoryType::DEVICE) {
            SCOPED_TRACE("Output index = " + std::to_string(i));
            auto [buffer, token] = allocator.allocate<IOType::OUTPUT>(i);
            if (buffer != nullptr) {
                DataLocation loc = {.poolIndex = static_cast<uint32_t>(mBuffers.size() +
                                                                       kDeviceMemoryBeginIndex)};
                mBuffers.push_back(std::move(buffer));
                tokens.push_back(token);
                outputs[i] = {.hasNoValue = false, .location = loc, .dimensions = {}};
                continue;
            }
        }

        // In the case of zero-sized output, we should at least provide a one-byte buffer.
        // This is because zero-sized tensors are only supported internally to the driver, or
        // reported in output shapes. It is illegal for the client to pre-specify a zero-sized
        // tensor as model output. Otherwise, we will have two semantic conflicts:
        // - "Zero dimension" conflicts with "unspecified dimension".
        // - "Omitted operand buffer" conflicts with "zero-sized operand buffer".
        size_t bufferSize = std::max<size_t>(op.data.size(), 1);

        // Reserve shared memory for output.
        DataLocation loc = {.poolIndex = kOutputPoolIndex,
                            .offset = static_cast<uint32_t>(outputSize),
                            .length = static_cast<uint32_t>(bufferSize)};
        outputSize += op.data.size() == 0 ? TestBuffer::kAlignment : op.data.alignedSize();
        outputs[i] = {.hasNoValue = false, .location = loc, .dimensions = {}};
    }

    if (memoryType == MemoryType::DEVICE && mBuffers.empty()) {
        return std::nullopt;
    }

    // Memory pools.
    hidl_vec<Request::MemoryPool> pools(kDeviceMemoryBeginIndex + mBuffers.size());
    if (memoryType == MemoryType::BLOB_AHWB) {
        mInputMemory = TestBlobAHWB::create(std::max<size_t>(inputSize, 1));
        mOutputMemory = TestBlobAHWB::create(std::max<size_t>(outputSize, 1));
    } else {
        mInputMemory = TestAshmem::create(std::max<size_t>(inputSize, 1));
        mOutputMemory = TestAshmem::create(std::max<size_t>(outputSize, 1));
    }
    EXPECT_NE(mInputMemory, nullptr);
    EXPECT_NE(mOutputMemory, nullptr);
    pools[kInputPoolIndex].hidlMemory(mInputMemory->getHidlMemory());
    pools[kOutputPoolIndex].hidlMemory(mOutputMemory->getHidlMemory());
    for (uint32_t i = 0; i < mBuffers.size(); i++) {
        pools[kDeviceMemoryBeginIndex + i].token(tokens[i]);
    }

    // Copy input data to the input shared memory pool.
    uint8_t* inputPtr = mInputMemory->getPointer();
    for (uint32_t i = 0; i < testModel.main.inputIndexes.size(); i++) {
        if (!inputs[i].hasNoValue && inputs[i].location.poolIndex == kInputPoolIndex) {
            const auto& op = testModel.main.operands[testModel.main.inputIndexes[i]];
            const uint8_t* begin = op.data.get<uint8_t>();
            const uint8_t* end = begin + op.data.size();
            std::copy(begin, end, inputPtr + inputs[i].location.offset);
        }
    }
    return Request{
            .inputs = std::move(inputs), .outputs = std::move(outputs), .pools = std::move(pools)};
}

std::vector<TestBuffer> ExecutionContextV1_3::getOutputBuffers(const TestModel& testModel,
                                                               const Request& request) const {
    // Copy out output results.
    uint8_t* outputPtr = mOutputMemory->getPointer();
    std::vector<TestBuffer> outputBuffers;
    for (uint32_t i = 0; i < request.outputs.size(); i++) {
        const auto& outputLoc = request.outputs[i].location;
        if (outputLoc.poolIndex == kOutputPoolIndex) {
            outputBuffers.emplace_back(outputLoc.length, outputPtr + outputLoc.offset);
        } else {
            const auto& op = testModel.main.operands[testModel.main.outputIndexes[i]];
            if (op.data.size() == 0) {
                outputBuffers.emplace_back(0, nullptr);
            } else {
                SCOPED_TRACE("Output index = " + std::to_string(i));
                const uint32_t bufferIndex = outputLoc.poolIndex - kDeviceMemoryBeginIndex;
                TestBuffer buffer;
                getBuffer(mBuffers[bufferIndex], op.data.size(), &buffer);
                outputBuffers.push_back(std::move(buffer));
            }
        }
    }
    return outputBuffers;
}

// Get a TestBuffer with data copied from an IBuffer object.
void ExecutionContextV1_3::getBuffer(const sp<IBuffer>& buffer, size_t size,
                                     TestBuffer* testBuffer) const {
    // IBuffer -> Shared memory.
    hidl_memory tmp = nn::allocateSharedMemory(size);
    const auto ret = buffer->copyTo(tmp);
    ASSERT_TRUE(ret.isOk());
    ASSERT_EQ(static_cast<ErrorStatus>(ret), ErrorStatus::NONE);

    // Shared memory -> TestBuffer.
    sp<IMemory> outputMemory = mapMemory(tmp);
    ASSERT_NE(outputMemory.get(), nullptr);
    uint8_t* outputPtr = static_cast<uint8_t*>(static_cast<void*>(outputMemory->getPointer()));
    ASSERT_NE(outputPtr, nullptr);
    ASSERT_NE(testBuffer, nullptr);
    *testBuffer = TestBuffer(size, outputPtr);
}

static bool hasZeroSizedOutput(const TestModel& testModel) {
    return std::any_of(testModel.main.outputIndexes.begin(), testModel.main.outputIndexes.end(),
                       [&testModel](uint32_t index) {
                           return testModel.main.operands[index].data.size() == 0;
                       });
}

static Return<ErrorStatus> ExecutePreparedModel(const sp<IPreparedModel>& preparedModel,
                                                const Request& request, MeasureTiming measure,
                                                const OptionalTimeoutDuration& loopTimeoutDuration,
                                                sp<ExecutionCallback>& callback) {
    return preparedModel->execute_1_3(request, measure, {}, loopTimeoutDuration, callback);
}
static Return<ErrorStatus> ExecutePreparedModel(const sp<IPreparedModel>& preparedModel,
                                                const Request& request, MeasureTiming measure,
                                                const OptionalTimeoutDuration& loopTimeoutDuration,
                                                hidl_vec<OutputShape>* outputShapes,
                                                Timing* timing) {
    ErrorStatus result;
    Return<void> ret = preparedModel->executeSynchronously_1_3(
            request, measure, {}, loopTimeoutDuration,
            [&result, outputShapes, timing](ErrorStatus error, const hidl_vec<OutputShape>& shapes,
                                            const Timing& time) {
                result = error;
                *outputShapes = shapes;
                *timing = time;
            });
    if (!ret.isOk()) {
        return ErrorStatus::GENERAL_FAILURE;
    }
    return result;
}
static std::shared_ptr<::android::nn::ExecutionBurstController> CreateBurst(
        const sp<IPreparedModel>& preparedModel) {
    return android::nn::ExecutionBurstController::create(preparedModel,
                                                         std::chrono::microseconds{0});
}

void EvaluatePreparedModel(const sp<IDevice>& device, const sp<IPreparedModel>& preparedModel,
                           const TestModel& testModel, const TestConfig& testConfig,
                           bool* skipped = nullptr) {
    if (skipped != nullptr) {
        *skipped = false;
    }
    // If output0 does not have size larger than one byte, we can not test with insufficient buffer.
    if (testConfig.outputType == OutputType::INSUFFICIENT &&
        !isOutputSizeGreaterThanOne(testModel, 0)) {
        return;
    }

    ExecutionContextV1_3 context(device, preparedModel);
    auto maybeRequest = context.createRequest(testModel, testConfig.memoryType);
    // Skip if testing memory domain but no device memory has been allocated.
    if (!maybeRequest.has_value()) {
        return;
    }

    Request request = std::move(maybeRequest.value());
    if (testConfig.outputType == OutputType::INSUFFICIENT) {
        makeOutputInsufficientSize(/*outputIndex=*/0, &request);
    }

    OptionalTimeoutDuration loopTimeoutDuration;
    // OutputType::MISSED_DEADLINE is only used by
    // TestKind::INTINITE_LOOP_TIMEOUT tests to verify that an infinite loop is
    // aborted after a timeout.
    if (testConfig.outputType == OutputType::MISSED_DEADLINE) {
        // Override the default loop timeout duration with a small value to
        // speed up test execution.
        constexpr uint64_t kMillisecond = 1'000'000;
        loopTimeoutDuration.nanoseconds(1 * kMillisecond);
    }

    ErrorStatus executionStatus;
    hidl_vec<OutputShape> outputShapes;
    Timing timing;
    switch (testConfig.executor) {
        case Executor::ASYNC: {
            SCOPED_TRACE("asynchronous");

            // launch execution
            sp<ExecutionCallback> executionCallback = new ExecutionCallback();
            Return<ErrorStatus> executionLaunchStatus =
                    ExecutePreparedModel(preparedModel, request, testConfig.measureTiming,
                                         loopTimeoutDuration, executionCallback);
            ASSERT_TRUE(executionLaunchStatus.isOk());
            EXPECT_EQ(ErrorStatus::NONE, static_cast<ErrorStatus>(executionLaunchStatus));

            // retrieve execution status
            executionCallback->wait();
            executionStatus = executionCallback->getStatus();
            outputShapes = executionCallback->getOutputShapes();
            timing = executionCallback->getTiming();

            break;
        }
        case Executor::SYNC: {
            SCOPED_TRACE("synchronous");

            // execute
            Return<ErrorStatus> executionReturnStatus =
                    ExecutePreparedModel(preparedModel, request, testConfig.measureTiming,
                                         loopTimeoutDuration, &outputShapes, &timing);
            ASSERT_TRUE(executionReturnStatus.isOk());
            executionStatus = static_cast<ErrorStatus>(executionReturnStatus);

            break;
        }
        case Executor::BURST: {
            // TODO(butlermichael): Check if we need to test burst in V1_3 if the interface remains
            //                      V1_2.
            SCOPED_TRACE("burst");

            // check compliance
            ASSERT_TRUE(nn::compliantWithV1_0(request));
            V1_0::Request request10 = nn::convertToV1_0(request);

            // create burst
            const std::shared_ptr<::android::nn::ExecutionBurstController> controller =
                    CreateBurst(preparedModel);
            ASSERT_NE(nullptr, controller.get());

            // create memory keys
            std::vector<intptr_t> keys(request10.pools.size());
            for (size_t i = 0; i < keys.size(); ++i) {
                keys[i] = reinterpret_cast<intptr_t>(&request10.pools[i]);
            }

            // execute burst
            int n;
            std::tie(n, outputShapes, timing, std::ignore) =
                    controller->compute(request10, testConfig.measureTiming, keys);
            executionStatus = nn::convertResultCodeToErrorStatus(n);

            break;
        }
        case Executor::FENCED: {
            SCOPED_TRACE("fenced");
            ErrorStatus result;
            hidl_handle syncFenceHandle;
            sp<IFencedExecutionCallback> fencedCallback;
            auto callbackFunc = [&result, &syncFenceHandle, &fencedCallback](
                                        ErrorStatus error, const hidl_handle& handle,
                                        const sp<IFencedExecutionCallback>& callback) {
                result = error;
                syncFenceHandle = handle;
                fencedCallback = callback;
            };
            Return<void> ret =
                    preparedModel->executeFenced(request, {}, testConfig.measureTiming, {},
                                                 loopTimeoutDuration, {}, callbackFunc);
            ASSERT_TRUE(ret.isOk());
            if (result != ErrorStatus::NONE) {
                ASSERT_EQ(syncFenceHandle.getNativeHandle(), nullptr);
                ASSERT_EQ(fencedCallback, nullptr);
                executionStatus = result;
                timing = {UINT64_MAX, UINT64_MAX};
            } else if (syncFenceHandle.getNativeHandle()) {
                // If a sync fence is returned, try start another run waiting for the sync fence.
                ret = preparedModel->executeFenced(request, {syncFenceHandle},
                                                   testConfig.measureTiming, {},
                                                   loopTimeoutDuration, {}, callbackFunc);
                ASSERT_TRUE(ret.isOk());
                ASSERT_EQ(result, ErrorStatus::NONE);
                waitForSyncFence(syncFenceHandle.getNativeHandle()->data[0]);
            }
            if (result == ErrorStatus::NONE) {
                ASSERT_NE(fencedCallback, nullptr);
                Return<void> ret = fencedCallback->getExecutionInfo(
                        [&executionStatus, &timing](ErrorStatus error, Timing t, Timing) {
                            executionStatus = error;
                            timing = t;
                        });
                ASSERT_TRUE(ret.isOk());
            }
            break;
        }
    }

    if (testConfig.outputType != OutputType::FULLY_SPECIFIED &&
        executionStatus == ErrorStatus::GENERAL_FAILURE) {
        if (skipped != nullptr) {
            *skipped = true;
        }
        if (!testConfig.reportSkipping) {
            return;
        }
        LOG(INFO) << "NN VTS: Early termination of test because vendor service cannot "
                     "execute model that it does not support.";
        std::cout << "[          ]   Early termination of test because vendor service cannot "
                     "execute model that it does not support."
                  << std::endl;
        GTEST_SKIP();
    }
    if (testConfig.measureTiming == MeasureTiming::NO) {
        EXPECT_EQ(UINT64_MAX, timing.timeOnDevice);
        EXPECT_EQ(UINT64_MAX, timing.timeInDriver);
    } else {
        if (timing.timeOnDevice != UINT64_MAX && timing.timeInDriver != UINT64_MAX) {
            EXPECT_LE(timing.timeOnDevice, timing.timeInDriver);
        }
    }

    switch (testConfig.outputType) {
        case OutputType::FULLY_SPECIFIED:
            if (testConfig.executor == Executor::FENCED && hasZeroSizedOutput(testModel)) {
                // Executor::FENCED does not support zero-sized output.
                ASSERT_EQ(ErrorStatus::INVALID_ARGUMENT, executionStatus);
                return;
            }
            // If the model output operands are fully specified, outputShapes must be either
            // either empty, or have the same number of elements as the number of outputs.
            ASSERT_EQ(ErrorStatus::NONE, executionStatus);
            ASSERT_TRUE(outputShapes.size() == 0 ||
                        outputShapes.size() == testModel.main.outputIndexes.size());
            break;
        case OutputType::UNSPECIFIED:
            if (testConfig.executor == Executor::FENCED) {
                // For Executor::FENCED, the output shape must be fully specified.
                ASSERT_EQ(ErrorStatus::INVALID_ARGUMENT, executionStatus);
                return;
            }
            // If the model output operands are not fully specified, outputShapes must have
            // the same number of elements as the number of outputs.
            ASSERT_EQ(ErrorStatus::NONE, executionStatus);
            ASSERT_EQ(outputShapes.size(), testModel.main.outputIndexes.size());
            break;
        case OutputType::INSUFFICIENT:
            if (testConfig.executor == Executor::FENCED) {
                // For Executor::FENCED, the output shape must be fully specified.
                ASSERT_EQ(ErrorStatus::INVALID_ARGUMENT, executionStatus);
                return;
            }
            ASSERT_EQ(ErrorStatus::OUTPUT_INSUFFICIENT_SIZE, executionStatus);
            ASSERT_EQ(outputShapes.size(), testModel.main.outputIndexes.size());
            ASSERT_FALSE(outputShapes[0].isSufficient);
            return;
        case OutputType::MISSED_DEADLINE:
            ASSERT_TRUE(executionStatus == ErrorStatus::MISSED_DEADLINE_TRANSIENT ||
                        executionStatus == ErrorStatus::MISSED_DEADLINE_PERSISTENT)
                    << "executionStatus = " << executionStatus;
            return;
    }

    // Go through all outputs, check returned output shapes.
    for (uint32_t i = 0; i < outputShapes.size(); i++) {
        EXPECT_TRUE(outputShapes[i].isSufficient);
        const auto& expect = testModel.main.operands[testModel.main.outputIndexes[i]].dimensions;
        const std::vector<uint32_t> actual = outputShapes[i].dimensions;
        EXPECT_EQ(expect, actual);
    }

    // Retrieve execution results.
    const std::vector<TestBuffer> outputs = context.getOutputBuffers(testModel, request);

    // We want "close-enough" results.
    checkResults(testModel, outputs);
}

void EvaluatePreparedModel(const sp<IDevice>& device, const sp<IPreparedModel>& preparedModel,
                           const TestModel& testModel, TestKind testKind) {
    std::vector<OutputType> outputTypesList;
    std::vector<MeasureTiming> measureTimingList;
    std::vector<Executor> executorList;
    std::vector<MemoryType> memoryTypeList;

    switch (testKind) {
        case TestKind::GENERAL: {
            outputTypesList = {OutputType::FULLY_SPECIFIED};
            measureTimingList = {MeasureTiming::NO, MeasureTiming::YES};
            executorList = {Executor::ASYNC, Executor::SYNC, Executor::BURST};
            memoryTypeList = {MemoryType::ASHMEM};
        } break;
        case TestKind::DYNAMIC_SHAPE: {
            outputTypesList = {OutputType::UNSPECIFIED, OutputType::INSUFFICIENT};
            measureTimingList = {MeasureTiming::NO, MeasureTiming::YES};
            executorList = {Executor::ASYNC, Executor::SYNC, Executor::BURST, Executor::FENCED};
            memoryTypeList = {MemoryType::ASHMEM};
        } break;
        case TestKind::MEMORY_DOMAIN: {
            outputTypesList = {OutputType::FULLY_SPECIFIED};
            measureTimingList = {MeasureTiming::NO};
            executorList = {Executor::ASYNC, Executor::SYNC, Executor::FENCED};
            memoryTypeList = {MemoryType::BLOB_AHWB, MemoryType::DEVICE};
        } break;
        case TestKind::FENCED_COMPUTE: {
            outputTypesList = {OutputType::FULLY_SPECIFIED};
            measureTimingList = {MeasureTiming::NO, MeasureTiming::YES};
            executorList = {Executor::FENCED};
            memoryTypeList = {MemoryType::ASHMEM};
        } break;
        case TestKind::QUANTIZATION_COUPLING: {
            LOG(FATAL) << "Wrong TestKind for EvaluatePreparedModel";
            return;
        } break;
        case TestKind::INTINITE_LOOP_TIMEOUT: {
            outputTypesList = {OutputType::MISSED_DEADLINE};
            measureTimingList = {MeasureTiming::NO, MeasureTiming::YES};
            // Burst does not support V1_3 loop timeout.
            executorList = {Executor::ASYNC, Executor::SYNC, Executor::FENCED};
            memoryTypeList = {MemoryType::ASHMEM};
        } break;
    }

    for (const OutputType outputType : outputTypesList) {
        for (const MeasureTiming measureTiming : measureTimingList) {
            for (const Executor executor : executorList) {
                for (const MemoryType memoryType : memoryTypeList) {
                    const TestConfig testConfig(executor, measureTiming, outputType, memoryType);
                    EvaluatePreparedModel(device, preparedModel, testModel, testConfig);
                }
            }
        }
    }
}

void EvaluatePreparedCoupledModels(const sp<IDevice>& device,
                                   const sp<IPreparedModel>& preparedModel,
                                   const TestModel& testModel,
                                   const sp<IPreparedModel>& preparedCoupledModel,
                                   const TestModel& coupledModel) {
    const std::vector<OutputType> outputTypesList = {OutputType::FULLY_SPECIFIED};
    const std::vector<MeasureTiming> measureTimingList = {MeasureTiming::NO, MeasureTiming::YES};
    const std::vector<Executor> executorList = {Executor::ASYNC, Executor::SYNC, Executor::BURST,
                                                Executor::FENCED};

    for (const OutputType outputType : outputTypesList) {
        for (const MeasureTiming measureTiming : measureTimingList) {
            for (const Executor executor : executorList) {
                const TestConfig testConfig(executor, measureTiming, outputType, MemoryType::ASHMEM,
                                            /*reportSkipping=*/false);
                bool baseSkipped = false;
                EvaluatePreparedModel(device, preparedModel, testModel, testConfig, &baseSkipped);
                bool coupledSkipped = false;
                EvaluatePreparedModel(device, preparedCoupledModel, coupledModel, testConfig,
                                      &coupledSkipped);
                ASSERT_EQ(baseSkipped, coupledSkipped);
                if (baseSkipped) {
                    LOG(INFO) << "NN VTS: Early termination of test because vendor service cannot "
                                 "execute model that it does not support.";
                    std::cout << "[          ]   Early termination of test because vendor service "
                                 "cannot "
                                 "execute model that it does not support."
                              << std::endl;
                    GTEST_SKIP();
                }
            }
        }
    }
}

void Execute(const sp<IDevice>& device, const TestModel& testModel, TestKind testKind) {
    Model model = createModel(testModel);
    if (testKind == TestKind::DYNAMIC_SHAPE) {
        makeOutputDimensionsUnspecified(&model);
    }

    sp<IPreparedModel> preparedModel;
    switch (testKind) {
        case TestKind::GENERAL:
        case TestKind::DYNAMIC_SHAPE:
        case TestKind::MEMORY_DOMAIN:
        case TestKind::FENCED_COMPUTE:
        case TestKind::INTINITE_LOOP_TIMEOUT: {
            createPreparedModel(device, model, &preparedModel);
            if (preparedModel == nullptr) return;
            EvaluatePreparedModel(device, preparedModel, testModel, testKind);
        } break;
        case TestKind::QUANTIZATION_COUPLING: {
            ASSERT_TRUE(testModel.hasQuant8CoupledOperands());
            createPreparedModel(device, model, &preparedModel,
                                /*reportSkipping*/ false);
            TestModel signedQuantizedModel = convertQuant8AsymmOperandsToSigned(testModel);
            sp<IPreparedModel> preparedCoupledModel;
            createPreparedModel(device, createModel(signedQuantizedModel), &preparedCoupledModel,
                                /*reportSkipping*/ false);
            // If we couldn't prepare a model with unsigned quantization, we must
            // fail to prepare a model with signed quantization as well.
            if (preparedModel == nullptr) {
                ASSERT_EQ(preparedCoupledModel, nullptr);
                // If we failed to prepare both of the models, we can safely skip
                // the test.
                LOG(INFO) << "NN VTS: Early termination of test because vendor service cannot "
                             "prepare model that it does not support.";
                std::cout
                        << "[          ]   Early termination of test because vendor service cannot "
                           "prepare model that it does not support."
                        << std::endl;
                GTEST_SKIP();
            }
            ASSERT_NE(preparedCoupledModel, nullptr);
            EvaluatePreparedCoupledModels(device, preparedModel, testModel, preparedCoupledModel,
                                          signedQuantizedModel);
        } break;
    }
}

void GeneratedTestBase::SetUp() {
    testing::TestWithParam<GeneratedTestParam>::SetUp();
    ASSERT_NE(kDevice, nullptr);
}

std::vector<NamedModel> getNamedModels(const FilterFn& filter) {
    return TestModelManager::get().getTestModels(filter);
}

std::vector<NamedModel> getNamedModels(const FilterNameFn& filter) {
    return TestModelManager::get().getTestModels(filter);
}

std::string printGeneratedTest(const testing::TestParamInfo<GeneratedTestParam>& info) {
    const auto& [namedDevice, namedModel] = info.param;
    return gtestCompliantName(getName(namedDevice) + "_" + getName(namedModel));
}

// Tag for the generated tests
class GeneratedTest : public GeneratedTestBase {};

// Tag for the dynamic output shape tests
class DynamicOutputShapeTest : public GeneratedTest {};

// Tag for the memory domain tests
class MemoryDomainTest : public GeneratedTest {};

// Tag for the fenced compute tests
class FencedComputeTest : public GeneratedTest {};

// Tag for the dynamic output shape tests
class QuantizationCouplingTest : public GeneratedTest {};

// Tag for the loop timeout tests
class InfiniteLoopTimeoutTest : public GeneratedTest {};

TEST_P(GeneratedTest, Test) {
    Execute(kDevice, kTestModel, TestKind::GENERAL);
}

TEST_P(DynamicOutputShapeTest, Test) {
    Execute(kDevice, kTestModel, TestKind::DYNAMIC_SHAPE);
}

TEST_P(MemoryDomainTest, Test) {
    Execute(kDevice, kTestModel, TestKind::MEMORY_DOMAIN);
}

TEST_P(FencedComputeTest, Test) {
    Execute(kDevice, kTestModel, TestKind::FENCED_COMPUTE);
}

TEST_P(QuantizationCouplingTest, Test) {
    Execute(kDevice, kTestModel, TestKind::QUANTIZATION_COUPLING);
}

TEST_P(InfiniteLoopTimeoutTest, Test) {
    Execute(kDevice, kTestModel, TestKind::INTINITE_LOOP_TIMEOUT);
}

INSTANTIATE_GENERATED_TEST(GeneratedTest,
                           [](const TestModel& testModel) { return !testModel.expectFailure; });

INSTANTIATE_GENERATED_TEST(DynamicOutputShapeTest, [](const TestModel& testModel) {
    return !testModel.expectFailure && !testModel.hasScalarOutputs();
});

INSTANTIATE_GENERATED_TEST(MemoryDomainTest,
                           [](const TestModel& testModel) { return !testModel.expectFailure; });

INSTANTIATE_GENERATED_TEST(FencedComputeTest,
                           [](const TestModel& testModel) { return !testModel.expectFailure; });

INSTANTIATE_GENERATED_TEST(QuantizationCouplingTest, [](const TestModel& testModel) {
    return !testModel.expectFailure && testModel.hasQuant8CoupledOperands() &&
           testModel.main.operations.size() == 1;
});

INSTANTIATE_GENERATED_TEST(InfiniteLoopTimeoutTest, [](const TestModel& testModel) {
    return testModel.isInfiniteLoopTimeoutTest();
});

}  // namespace android::hardware::neuralnetworks::V1_3::vts::functional<|MERGE_RESOLUTION|>--- conflicted
+++ resolved
@@ -342,7 +342,6 @@
     std::optional<Request> createRequest(const TestModel& testModel, MemoryType memoryType);
     std::vector<TestBuffer> getOutputBuffers(const TestModel& testModel,
                                              const Request& request) const;
-<<<<<<< HEAD
 
   private:
     // Get a TestBuffer with data copied from an IBuffer object.
@@ -352,17 +351,6 @@
     static constexpr uint32_t kOutputPoolIndex = 1;
     static constexpr uint32_t kDeviceMemoryBeginIndex = 2;
 
-=======
-
-  private:
-    // Get a TestBuffer with data copied from an IBuffer object.
-    void getBuffer(const sp<IBuffer>& buffer, size_t size, TestBuffer* testBuffer) const;
-
-    static constexpr uint32_t kInputPoolIndex = 0;
-    static constexpr uint32_t kOutputPoolIndex = 1;
-    static constexpr uint32_t kDeviceMemoryBeginIndex = 2;
-
->>>>>>> 3acc7dc1
     const sp<IDevice> kDevice;
     const sp<IPreparedModel> kPreparedModel;
     std::unique_ptr<TestMemoryBase> mInputMemory, mOutputMemory;
