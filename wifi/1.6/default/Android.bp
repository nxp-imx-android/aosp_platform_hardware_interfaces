--- conflicted
+++ resolved
@@ -63,10 +63,7 @@
     name: "android.hardware.wifi@1.0-service-lib",
     defaults: ["android.hardware.wifi@1.0-service-cppflags-defaults"],
     proprietary: true,
-<<<<<<< HEAD
-=======
     compile_multilib: "first",
->>>>>>> 08f3ea9e
     cppflags: [
         "-Wall",
         "-Werror",
@@ -187,10 +184,7 @@
 cc_test {
     name: "android.hardware.wifi@1.0-service-tests",
     proprietary: true,
-<<<<<<< HEAD
-=======
     compile_multilib: "first",
->>>>>>> 08f3ea9e
     cppflags: [
         "-Wall",
         "-Werror",
