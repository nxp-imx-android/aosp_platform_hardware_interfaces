//
// Copyright (C) 2016 The Android Open Source Project
//
// Licensed under the Apache License, Version 2.0 (the "License");
// you may not use this file except in compliance with the License.
// You may obtain a copy of the License at
//
//      http://www.apache.org/licenses/LICENSE-2.0
//
// Unless required by applicable law or agreed to in writing, software
// distributed under the License is distributed on an "AS IS" BASIS,
// WITHOUT WARRANTIES OR CONDITIONS OF ANY KIND, either express or implied.
// See the License for the specific language governing permissions and
// limitations under the License.
//

cc_test {
<<<<<<< HEAD
    name: "VtsHalEvsV1_0Target",
=======
    name: "VtsHalEvsV1_0TargetTest",
>>>>>>> a9543fee

    srcs: [
        "VtsHalEvsV1_0TargetTest.cpp",
        "FrameHandler.cpp",
        "FormatConvert.cpp"
    ],

    defaults: [
        "hidl_defaults",
    ],

    shared_libs: [
        "android.hardware.automotive.evs@1.0",
        "liblog",
        "libutils",
        "libui",
        "libhidlbase",
        "libhidltransport",
    ],

    static_libs: ["VtsHalHidlTargetTestBase"],

    cflags: [
        "-O0",
        "-g",
    ],
}<|MERGE_RESOLUTION|>--- conflicted
+++ resolved
@@ -15,11 +15,7 @@
 //
 
 cc_test {
-<<<<<<< HEAD
-    name: "VtsHalEvsV1_0Target",
-=======
     name: "VtsHalEvsV1_0TargetTest",
->>>>>>> a9543fee
 
     srcs: [
         "VtsHalEvsV1_0TargetTest.cpp",
