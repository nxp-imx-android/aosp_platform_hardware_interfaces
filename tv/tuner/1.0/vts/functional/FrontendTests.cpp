/*
 * Copyright 2020 The Android Open Source Project
 *
 * Licensed under the Apache License, Version 2.0 (the "License");
 * you may not use this file except in compliance with the License.
 * You may obtain a copy of the License at
 *
 *      http://www.apache.org/licenses/LICENSE-2.0
 *
 * Unless required by applicable law or agreed to in writing, software
 * distributed under the License is distributed on an "AS IS" BASIS,
 * WITHOUT WARRANTIES OR CONDITIONS OF ANY KIND, either express or implied.
 * See the License for the specific language governing permissions and
 * limitations under the License.
 */

#include "FrontendTests.h"

Return<void> FrontendCallback::onEvent(FrontendEventType frontendEventType) {
    android::Mutex::Autolock autoLock(mMsgLock);
    ALOGD("[vts] frontend event received. Type: %d", frontendEventType);
    mEventReceived = true;
    mMsgCondition.signal();
    switch (frontendEventType) {
        case FrontendEventType::LOCKED:
            mLockMsgReceived = true;
            mLockMsgCondition.signal();
            return Void();
        default:
            // do nothing
            return Void();
    }
}

Return<void> FrontendCallback::onScanMessage(FrontendScanMessageType type,
                                             const FrontendScanMessage& message) {
    android::Mutex::Autolock autoLock(mMsgLock);
    while (!mScanMsgProcessed) {
        mMsgCondition.wait(mMsgLock);
    }
    ALOGD("[vts] frontend scan message. Type: %d", type);
    mScanMessageReceived = true;
    mScanMsgProcessed = false;
    mScanMessageType = type;
    mScanMessage = message;
    mMsgCondition.signal();
    return Void();
}

void FrontendCallback::tuneTestOnEventReceive(sp<IFrontend>& frontend, FrontendSettings settings) {
    Result result = frontend->tune(settings);
    EXPECT_TRUE(result == Result::SUCCESS);

    android::Mutex::Autolock autoLock(mMsgLock);
    while (!mEventReceived) {
        if (-ETIMEDOUT == mMsgCondition.waitRelative(mMsgLock, WAIT_TIMEOUT)) {
            EXPECT_TRUE(false) << "Event not received within timeout";
            mLockMsgReceived = false;
            return;
        }
    }
    mEventReceived = false;
}

void FrontendCallback::tuneTestOnLock(sp<IFrontend>& frontend, FrontendSettings settings) {
    Result result = frontend->tune(settings);
    EXPECT_TRUE(result == Result::SUCCESS);

    android::Mutex::Autolock autoLock(mMsgLock);
    while (!mLockMsgReceived) {
        if (-ETIMEDOUT == mLockMsgCondition.waitRelative(mMsgLock, WAIT_TIMEOUT)) {
            EXPECT_TRUE(false) << "Event LOCKED not received within timeout";
            mLockMsgReceived = false;
            return;
        }
    }
    mLockMsgReceived = false;
}

void FrontendCallback::scanTest(sp<IFrontend>& frontend, FrontendConfig config,
                                FrontendScanType type) {
    uint32_t targetFrequency = getTargetFrequency(config.settings, config.type);
    if (type == FrontendScanType::SCAN_BLIND) {
        // reset the frequency in the scan configuration to test blind scan. The settings param of
        // passed in means the real input config on the transponder connected to the DUT.
        // We want the blind the test to start from lower frequency than this to check the blind
        // scan implementation.
        resetBlindScanStartingFrequency(config, targetFrequency - 100 * 1000);
    }

    Result result = frontend->scan(config.settings, type);
    EXPECT_TRUE(result == Result::SUCCESS);

    bool scanMsgLockedReceived = false;
    bool targetFrequencyReceived = false;

    android::Mutex::Autolock autoLock(mMsgLock);
wait:
    while (!mScanMessageReceived) {
        if (-ETIMEDOUT == mMsgCondition.waitRelative(mMsgLock, WAIT_TIMEOUT)) {
            EXPECT_TRUE(false) << "Scan message not received within timeout";
            mScanMessageReceived = false;
            mScanMsgProcessed = true;
            return;
        }
    }

    if (mScanMessageType != FrontendScanMessageType::END) {
        if (mScanMessageType == FrontendScanMessageType::LOCKED) {
            scanMsgLockedReceived = true;
            Result result = frontend->scan(config.settings, type);
            EXPECT_TRUE(result == Result::SUCCESS);
        }

        if (mScanMessageType == FrontendScanMessageType::FREQUENCY) {
            targetFrequencyReceived = mScanMessage.frequencies().size() > 0 &&
                                      mScanMessage.frequencies()[0] == targetFrequency;
        }

        if (mScanMessageType == FrontendScanMessageType::PROGRESS_PERCENT) {
            ALOGD("[vts] Scan in progress...[%d%%]", mScanMessage.progressPercent());
        }

        mScanMessageReceived = false;
        mScanMsgProcessed = true;
        mMsgCondition.signal();
        goto wait;
    }

    EXPECT_TRUE(scanMsgLockedReceived) << "Scan message LOCKED not received before END";
    if (type == FrontendScanType::SCAN_BLIND)
        EXPECT_TRUE(targetFrequencyReceived) << "frequency not received before LOCKED on blindScan";
    mScanMessageReceived = false;
    mScanMsgProcessed = true;
}

uint32_t FrontendCallback::getTargetFrequency(FrontendSettings settings, FrontendType type) {
    switch (type) {
        case FrontendType::ANALOG:
            return settings.analog().frequency;
        case FrontendType::ATSC:
            return settings.atsc().frequency;
        case FrontendType::ATSC3:
            return settings.atsc3().frequency;
        case FrontendType::DVBC:
            return settings.dvbc().frequency;
        case FrontendType::DVBS:
            return settings.dvbs().frequency;
        case FrontendType::DVBT:
            return settings.dvbt().frequency;
        case FrontendType::ISDBS:
            return settings.isdbs().frequency;
        case FrontendType::ISDBS3:
            return settings.isdbs3().frequency;
        case FrontendType::ISDBT:
            return settings.isdbt().frequency;
        default:
            return 0;
    }
}

void FrontendCallback::resetBlindScanStartingFrequency(FrontendConfig& config,
                                                       uint32_t resetingFreq) {
    switch (config.type) {
        case FrontendType::ANALOG:
            config.settings.analog().frequency = resetingFreq;
            break;
        case FrontendType::ATSC:
            config.settings.atsc().frequency = resetingFreq;
            break;
        case FrontendType::ATSC3:
            config.settings.atsc3().frequency = resetingFreq;
            break;
        case FrontendType::DVBC:
            config.settings.dvbc().frequency = resetingFreq;
            break;
        case FrontendType::DVBS:
            config.settings.dvbs().frequency = resetingFreq;
            break;
        case FrontendType::DVBT:
            config.settings.dvbt().frequency = resetingFreq;
            break;
        case FrontendType::ISDBS:
            config.settings.isdbs().frequency = resetingFreq;
            break;
        case FrontendType::ISDBS3:
            config.settings.isdbs3().frequency = resetingFreq;
            break;
        case FrontendType::ISDBT:
            config.settings.isdbt().frequency = resetingFreq;
            break;
        default:
            // do nothing
            return;
    }
}

AssertionResult FrontendTests::getFrontendIds() {
    Result status;
    mService->getFrontendIds([&](Result result, const hidl_vec<FrontendId>& frontendIds) {
        status = result;
        mFeIds = frontendIds;
    });
    return AssertionResult(status == Result::SUCCESS);
}

AssertionResult FrontendTests::getFrontendInfo(uint32_t frontendId) {
    Result status;
    mService->getFrontendInfo(frontendId, [&](Result result, const FrontendInfo& frontendInfo) {
        mFrontendInfo = frontendInfo;
        status = result;
    });
    return AssertionResult(status == Result::SUCCESS);
}

AssertionResult FrontendTests::openFrontendById(uint32_t frontendId) {
    Result status;
    mService->openFrontendById(frontendId, [&](Result result, const sp<IFrontend>& frontend) {
        mFrontend = frontend;
        status = result;
    });
    return AssertionResult(status == Result::SUCCESS);
}

AssertionResult FrontendTests::setFrontendCallback() {
    EXPECT_TRUE(mFrontend) << "Test with openFrontendById first.";
    mFrontendCallback = new FrontendCallback();
    auto callbackStatus = mFrontend->setCallback(mFrontendCallback);
    return AssertionResult(callbackStatus.isOk());
}

AssertionResult FrontendTests::scanFrontend(FrontendConfig config, FrontendScanType type) {
    EXPECT_TRUE(mFrontendCallback)
            << "test with openFrontendById/setFrontendCallback/getFrontendInfo first.";

    EXPECT_TRUE(mFrontendInfo.type == config.type)
            << "FrontendConfig does not match the frontend info of the given id.";

    mFrontendCallback->scanTest(mFrontend, config, type);
    return AssertionResult(true);
}

AssertionResult FrontendTests::stopScanFrontend() {
    EXPECT_TRUE(mFrontend) << "Test with openFrontendById first.";
    Result status;
    status = mFrontend->stopScan();
    return AssertionResult(status == Result::SUCCESS);
}

void FrontendTests::verifyFrontendStatus(vector<FrontendStatusType> statusTypes,
                                         vector<FrontendStatus> expectStatuses) {
    ASSERT_TRUE(mFrontend) << "Frontend is not opened yet.";
    Result status;
    vector<FrontendStatus> realStatuses;

    mFrontend->getStatus(statusTypes, [&](Result result, const hidl_vec<FrontendStatus>& statuses) {
        status = result;
        realStatuses = statuses;
    });

    ASSERT_TRUE(realStatuses.size() == statusTypes.size());
    for (int i = 0; i < statusTypes.size(); i++) {
        FrontendStatusType type = statusTypes[i];
        switch (type) {
            case FrontendStatusType::DEMOD_LOCK: {
                ASSERT_TRUE(realStatuses[i].isDemodLocked() == expectStatuses[i].isDemodLocked());
                break;
            }
            case FrontendStatusType::SNR: {
                ASSERT_TRUE(realStatuses[i].snr() == expectStatuses[i].snr());
                break;
            }
            case FrontendStatusType::BER: {
                ASSERT_TRUE(realStatuses[i].ber() == expectStatuses[i].ber());
                break;
            }
            case FrontendStatusType::PER: {
                ASSERT_TRUE(realStatuses[i].per() == expectStatuses[i].per());
                break;
            }
            case FrontendStatusType::PRE_BER: {
                ASSERT_TRUE(realStatuses[i].preBer() == expectStatuses[i].preBer());
                break;
            }
            case FrontendStatusType::SIGNAL_QUALITY: {
                ASSERT_TRUE(realStatuses[i].signalQuality() == expectStatuses[i].signalQuality());
                break;
            }
            case FrontendStatusType::SIGNAL_STRENGTH: {
                ASSERT_TRUE(realStatuses[i].signalStrength() == expectStatuses[i].signalStrength());
                break;
            }
            case FrontendStatusType::SYMBOL_RATE: {
                ASSERT_TRUE(realStatuses[i].symbolRate() == expectStatuses[i].symbolRate());
                break;
            }
            case FrontendStatusType::FEC: {
                ASSERT_TRUE(realStatuses[i].innerFec() == expectStatuses[i].innerFec());
                break;
            }
            case FrontendStatusType::MODULATION: {
                // TODO: check modulation status
                break;
            }
            case FrontendStatusType::SPECTRAL: {
                ASSERT_TRUE(realStatuses[i].inversion() == expectStatuses[i].inversion());
                break;
            }
            case FrontendStatusType::LNB_VOLTAGE: {
                ASSERT_TRUE(realStatuses[i].lnbVoltage() == expectStatuses[i].lnbVoltage());
                break;
            }
            case FrontendStatusType::PLP_ID: {
                ASSERT_TRUE(realStatuses[i].plpId() == expectStatuses[i].plpId());
                break;
            }
            case FrontendStatusType::EWBS: {
                ASSERT_TRUE(realStatuses[i].isEWBS() == expectStatuses[i].isEWBS());
                break;
            }
            case FrontendStatusType::AGC: {
                ASSERT_TRUE(realStatuses[i].agc() == expectStatuses[i].agc());
                break;
            }
            case FrontendStatusType::LNA: {
                ASSERT_TRUE(realStatuses[i].isLnaOn() == expectStatuses[i].isLnaOn());
                break;
            }
            case FrontendStatusType::LAYER_ERROR: {
                vector<bool> realLayberError = realStatuses[i].isLayerError();
                vector<bool> expectLayerError = expectStatuses[i].isLayerError();
                ASSERT_TRUE(realLayberError.size() == expectLayerError.size());
                for (int i = 0; i < realLayberError.size(); i++) {
                    ASSERT_TRUE(realLayberError[i] == expectLayerError[i]);
                }
                break;
            }
            case FrontendStatusType::MER: {
                ASSERT_TRUE(realStatuses[i].mer() == expectStatuses[i].mer());
                break;
            }
            case FrontendStatusType::FREQ_OFFSET: {
                ASSERT_TRUE(realStatuses[i].freqOffset() == expectStatuses[i].freqOffset());
                break;
            }
            case FrontendStatusType::HIERARCHY: {
                ASSERT_TRUE(realStatuses[i].hierarchy() == expectStatuses[i].hierarchy());
                break;
            }
            case FrontendStatusType::RF_LOCK: {
                ASSERT_TRUE(realStatuses[i].isRfLocked() == expectStatuses[i].isRfLocked());
                break;
            }
            case FrontendStatusType::ATSC3_PLP_INFO:
                // TODO: verify plpinfo
                break;
            default:
                continue;
        }
    }
    ASSERT_TRUE(status == Result::SUCCESS);
}

AssertionResult FrontendTests::tuneFrontend(FrontendConfig config, bool testWithDemux) {
    EXPECT_TRUE(mFrontendCallback)
            << "test with openFrontendById/setFrontendCallback/getFrontendInfo first.";

    EXPECT_TRUE(mFrontendInfo.type == config.type)
            << "FrontendConfig does not match the frontend info of the given id.";

    mIsSoftwareFe = config.isSoftwareFe;
    bool result = true;
    if (mIsSoftwareFe && testWithDemux) {
        result &= mDvrTests.openDvrInDemux(mDvrConfig.type, mDvrConfig.bufferSize) == success();
        result &= mDvrTests.configDvrPlayback(mDvrConfig.settings) == success();
        result &= mDvrTests.getDvrPlaybackMQDescriptor() == success();
<<<<<<< HEAD
        mDvrTests.startPlaybackInputThread(mDvrConfig.playbackInputFile,
                                           mDvrConfig.settings.playback());
=======
        mDvrTests.startPlaybackInputThread(dvrConfig.playbackInputFile,
                                           dvrConfig.settings.playback());
        mDvrTests.startDvrPlayback();
>>>>>>> 0638fc1e
        if (!result) {
            ALOGW("[vts] Software frontend dvr configure failed.");
            return failure();
        }
    }
    mFrontendCallback->tuneTestOnLock(mFrontend, config.settings);
    return AssertionResult(true);
}

AssertionResult FrontendTests::setLnb(uint32_t lnbId) {
    if (!mFrontendCallback) {
        ALOGW("[vts] open and set frontend callback first.");
        return failure();
    }
    return AssertionResult(mFrontend->setLnb(lnbId) == Result::SUCCESS);
}

AssertionResult FrontendTests::stopTuneFrontend(bool testWithDemux) {
    EXPECT_TRUE(mFrontend) << "Test with openFrontendById first.";
    Result status;
    status = mFrontend->stopTune();
    if (mIsSoftwareFe && testWithDemux) {
        mDvrTests.stopPlaybackThread();
        mDvrTests.stopDvrPlayback();
        mDvrTests.closeDvrPlayback();
    }
    return AssertionResult(status == Result::SUCCESS);
}

AssertionResult FrontendTests::closeFrontend() {
    EXPECT_TRUE(mFrontend) << "Test with openFrontendById first.";
    Result status;
    status = mFrontend->close();
    mFrontend = nullptr;
    mFrontendCallback = nullptr;
    return AssertionResult(status == Result::SUCCESS);
}

void FrontendTests::getFrontendIdByType(FrontendType feType, uint32_t& feId) {
    ASSERT_TRUE(getFrontendIds());
    for (size_t i = 0; i < mFeIds.size(); i++) {
        ASSERT_TRUE(getFrontendInfo(mFeIds[i]));
        if (mFrontendInfo.type != feType) {
            continue;
        }
        feId = mFeIds[i];
        return;
    }
    feId = INVALID_ID;
}

void FrontendTests::tuneTest(FrontendConfig frontendConf) {
    uint32_t feId;
    getFrontendIdByType(frontendConf.type, feId);
    ASSERT_TRUE(feId != INVALID_ID);
    ASSERT_TRUE(openFrontendById(feId));
    ASSERT_TRUE(setFrontendCallback());
    ASSERT_TRUE(tuneFrontend(frontendConf, false /*testWithDemux*/));
    verifyFrontendStatus(frontendConf.tuneStatusTypes, frontendConf.expectTuneStatuses);
    ASSERT_TRUE(stopTuneFrontend(false /*testWithDemux*/));
    ASSERT_TRUE(closeFrontend());
}

void FrontendTests::scanTest(FrontendConfig frontendConf, FrontendScanType scanType) {
    uint32_t feId;
    getFrontendIdByType(frontendConf.type, feId);
    ASSERT_TRUE(feId != INVALID_ID);
    ASSERT_TRUE(openFrontendById(feId));
    ASSERT_TRUE(setFrontendCallback());
    ASSERT_TRUE(scanFrontend(frontendConf, scanType));
    ASSERT_TRUE(stopScanFrontend());
    ASSERT_TRUE(closeFrontend());
}<|MERGE_RESOLUTION|>--- conflicted
+++ resolved
@@ -374,14 +374,9 @@
         result &= mDvrTests.openDvrInDemux(mDvrConfig.type, mDvrConfig.bufferSize) == success();
         result &= mDvrTests.configDvrPlayback(mDvrConfig.settings) == success();
         result &= mDvrTests.getDvrPlaybackMQDescriptor() == success();
-<<<<<<< HEAD
         mDvrTests.startPlaybackInputThread(mDvrConfig.playbackInputFile,
                                            mDvrConfig.settings.playback());
-=======
-        mDvrTests.startPlaybackInputThread(dvrConfig.playbackInputFile,
-                                           dvrConfig.settings.playback());
         mDvrTests.startDvrPlayback();
->>>>>>> 0638fc1e
         if (!result) {
             ALOGW("[vts] Software frontend dvr configure failed.");
             return failure();
