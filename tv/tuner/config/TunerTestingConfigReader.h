/*
 * Copyright 2021 The Android Open Source Project
 *
 * Licensed under the Apache License, Version 2.0 (the "License");
 * you may not use this file except in compliance with the License.
 * You may obtain a copy of the License at
 *
 *      http://www.apache.org/licenses/LICENSE-2.0
 *
 * Unless required by applicable law or agreed to in writing, software
 * distributed under the License is distributed on an "AS IS" BASIS,
 * WITHOUT WARRANTIES OR CONDITIONS OF ANY KIND, either express or implied.
 * See the License for the specific language governing permissions and
 * limitations under the License.
 */

#include <android-base/logging.h>
#include <android/hardware/tv/tuner/1.0/types.h>
#include <android_media_tuner_testing_configuration_V1_0.h>
#include <android_media_tuner_testing_configuration_V1_0_enums.h>
#include <binder/MemoryDealer.h>
#include <hidl/HidlSupport.h>
#include <hidl/HidlTransportSupport.h>
#include <hidl/Status.h>
#include <hidlmemory/FrameworkUtils.h>

using namespace std;
using namespace android::media::tuner::testing::configuration::V1_0;

using android::hardware::tv::tuner::V1_0::DataFormat;
using android::hardware::tv::tuner::V1_0::DemuxAlpFilterType;
using android::hardware::tv::tuner::V1_0::DemuxFilterAvSettings;
using android::hardware::tv::tuner::V1_0::DemuxFilterEvent;
using android::hardware::tv::tuner::V1_0::DemuxFilterMainType;
using android::hardware::tv::tuner::V1_0::DemuxFilterRecordSettings;
using android::hardware::tv::tuner::V1_0::DemuxFilterSectionSettings;
using android::hardware::tv::tuner::V1_0::DemuxFilterSettings;
using android::hardware::tv::tuner::V1_0::DemuxFilterType;
using android::hardware::tv::tuner::V1_0::DemuxIpFilterType;
using android::hardware::tv::tuner::V1_0::DemuxMmtpFilterType;
using android::hardware::tv::tuner::V1_0::DemuxRecordScIndexType;
using android::hardware::tv::tuner::V1_0::DemuxTlvFilterType;
using android::hardware::tv::tuner::V1_0::DemuxTpid;
using android::hardware::tv::tuner::V1_0::DemuxTsFilterType;
using android::hardware::tv::tuner::V1_0::DvrSettings;
using android::hardware::tv::tuner::V1_0::DvrType;
using android::hardware::tv::tuner::V1_0::FrontendDvbsSettings;
using android::hardware::tv::tuner::V1_0::FrontendDvbtBandwidth;
using android::hardware::tv::tuner::V1_0::FrontendDvbtCoderate;
using android::hardware::tv::tuner::V1_0::FrontendDvbtConstellation;
using android::hardware::tv::tuner::V1_0::FrontendDvbtGuardInterval;
using android::hardware::tv::tuner::V1_0::FrontendDvbtHierarchy;
using android::hardware::tv::tuner::V1_0::FrontendDvbtSettings;
using android::hardware::tv::tuner::V1_0::FrontendDvbtStandard;
using android::hardware::tv::tuner::V1_0::FrontendDvbtTransmissionMode;
using android::hardware::tv::tuner::V1_0::FrontendSettings;
using android::hardware::tv::tuner::V1_0::FrontendStatus;
using android::hardware::tv::tuner::V1_0::FrontendStatusType;
using android::hardware::tv::tuner::V1_0::FrontendType;
using android::hardware::tv::tuner::V1_0::LnbPosition;
using android::hardware::tv::tuner::V1_0::LnbTone;
using android::hardware::tv::tuner::V1_0::LnbVoltage;
using android::hardware::tv::tuner::V1_0::PlaybackSettings;
using android::hardware::tv::tuner::V1_0::RecordSettings;

const string configFilePath = "/vendor/etc/tuner_vts_config.xml";
const string emptyHardwareId = "";
<<<<<<< HEAD
=======

#define PROVISION_STR                                      \
    "{                                                   " \
    "  \"id\": 21140844,                                 " \
    "  \"name\": \"Test Title\",                         " \
    "  \"lowercase_organization_name\": \"Android\",     " \
    "  \"asset_key\": {                                  " \
    "  \"encryption_key\": \"nezAr3CHFrmBR9R8Tedotw==\"  " \
    "  },                                                " \
    "  \"cas_type\": 1,                                  " \
    "  \"track_types\": [ ]                              " \
    "}                                                   "
>>>>>>> bc7cfe2b

struct FrontendConfig {
    bool isSoftwareFe;
    FrontendType type;
    FrontendSettings settings;
    vector<FrontendStatusType> tuneStatusTypes;
    vector<FrontendStatus> expectTuneStatuses;
};

struct FilterConfig {
    uint32_t bufferSize;
    DemuxFilterType type;
    DemuxFilterSettings settings;
    bool getMqDesc;

    bool operator<(const FilterConfig& /*c*/) const { return false; }
};

struct DvrConfig {
    DvrType type;
    uint32_t bufferSize;
    DvrSettings settings;
    string playbackInputFile;
};

struct LnbConfig {
    string name;
    LnbVoltage voltage;
    LnbTone tone;
    LnbPosition position;
};

struct TimeFilterConfig {
    uint64_t timeStamp;
};

<<<<<<< HEAD
=======
struct DescramblerConfig {
    uint32_t casSystemId;
    string provisionStr;
    vector<uint8_t> hidlPvtData;
};

>>>>>>> bc7cfe2b
struct LiveBroadcastHardwareConnections {
    string frontendId;
    string dvrSoftwareFeId;
    string audioFilterId;
    string videoFilterId;
    string sectionFilterId;
    string pcrFilterId;
    /* list string of extra filters; */
};

struct ScanHardwareConnections {
    string frontendId;
};

struct DvrPlaybackHardwareConnections {
    bool support;
    string frontendId;
    string dvrId;
    string audioFilterId;
    string videoFilterId;
    string sectionFilterId;
    /* list string of extra filters; */
};

struct DvrRecordHardwareConnections {
    bool support;
    string frontendId;
    string dvrRecordId;
    string dvrSoftwareFeId;
    string recordFilterId;
};

struct DescramblingHardwareConnections {
    bool support;
    string frontendId;
    string dvrSoftwareFeId;
    string audioFilterId;
    string videoFilterId;
<<<<<<< HEAD
    /* string descramblerId;
    list string of extra filters; */
=======
    string descramblerId;
    /* list string of extra filters; */
>>>>>>> bc7cfe2b
};

struct LnbLiveHardwareConnections {
    bool support;
    string frontendId;
    string audioFilterId;
    string videoFilterId;
    string lnbId;
    vector<string> diseqcMsgs;
    /* list string of extra filters; */
};

struct LnbRecordHardwareConnections {
    bool support;
    string frontendId;
    string dvrRecordId;
    string recordFilterId;
    string lnbId;
    vector<string> diseqcMsgs;
    /* list string of extra filters; */
};

struct TimeFilterHardwareConnections {
    bool support;
    string timeFilterId;
};

struct TunerTestingConfigReader {
  public:
    static bool checkConfigFileExists() {
        auto res = read(configFilePath.c_str());
        if (res == nullopt) {
            ALOGW("[ConfigReader] Couldn't read /vendor/etc/tuner_vts_config.xml."
                  "Please check tuner_testing_dynamic_configuration.xsd"
                  "and sample_tuner_vts_config.xml for more details on how to config Tune VTS.");
        }
        return (res != nullopt);
    }

    static void readFrontendConfig1_0(map<string, FrontendConfig>& frontendMap) {
        auto hardwareConfig = getHardwareConfig();
        if (hardwareConfig.hasFrontends()) {
            // TODO: b/182519645 complete the tune status config
            vector<FrontendStatusType> types;
            types.push_back(FrontendStatusType::DEMOD_LOCK);
            FrontendStatus status;
            status.isDemodLocked(true);
            vector<FrontendStatus> statuses;
            statuses.push_back(status);

            auto frontends = *hardwareConfig.getFirstFrontends();
            for (auto feConfig : frontends.getFrontend()) {
                string id = feConfig.getId();
                if (id.compare(string("FE_DEFAULT")) == 0) {
                    // overrid default
                    frontendMap.erase(string("FE_DEFAULT"));
                }
                FrontendType type;
                switch (feConfig.getType()) {
                    case FrontendTypeEnum::UNDEFINED:
                        type = FrontendType::UNDEFINED;
                        break;
                    // TODO: b/182519645 finish all other frontend settings
                    case FrontendTypeEnum::ANALOG:
                        type = FrontendType::ANALOG;
                        break;
                    case FrontendTypeEnum::ATSC:
                        type = FrontendType::ATSC;
                        break;
                    case FrontendTypeEnum::ATSC3:
                        type = FrontendType::ATSC3;
                        break;
                    case FrontendTypeEnum::DVBC:
                        type = FrontendType::DVBC;
                        break;
                    case FrontendTypeEnum::DVBS:
                        type = FrontendType::DVBS;
                        frontendMap[id].settings.dvbs(readDvbsFrontendSettings(feConfig));
                        break;
                    case FrontendTypeEnum::DVBT: {
                        type = FrontendType::DVBT;
                        frontendMap[id].settings.dvbt(readDvbtFrontendSettings(feConfig));
                        break;
                    }
                    case FrontendTypeEnum::ISDBS:
                        type = FrontendType::ISDBS;
                        break;
                    case FrontendTypeEnum::ISDBS3:
                        type = FrontendType::ISDBS3;
                        break;
                    case FrontendTypeEnum::ISDBT:
                        type = FrontendType::ISDBT;
                        break;
                    case FrontendTypeEnum::DTMB:
                        // dtmb will be handled in readFrontendConfig1_1;
                        continue;
                    case FrontendTypeEnum::UNKNOWN:
                        ALOGW("[ConfigReader] invalid frontend type");
                        return;
                }
                frontendMap[id].type = type;
                frontendMap[id].isSoftwareFe = feConfig.getIsSoftwareFrontend();
                // TODO: b/182519645 complete the tune status config
                frontendMap[id].tuneStatusTypes = types;
                frontendMap[id].expectTuneStatuses = statuses;
            }
        }
    }

    static void readFilterConfig1_0(map<string, FilterConfig>& filterMap) {
        auto hardwareConfig = getHardwareConfig();
        if (hardwareConfig.hasFilters()) {
            auto filters = *hardwareConfig.getFirstFilters();
            for (auto filterConfig : filters.getFilter()) {
                string id = filterConfig.getId();
                if (id.compare(string("FILTER_AUDIO_DEFAULT")) == 0) {
                    // overrid default
                    filterMap.erase(string("FILTER_AUDIO_DEFAULT"));
                }
                if (id.compare(string("FILTER_VIDEO_DEFAULT")) == 0) {
                    // overrid default
                    filterMap.erase(string("FILTER_VIDEO_DEFAULT"));
                }

                DemuxFilterType type;
                DemuxFilterSettings settings;
                if (!readFilterTypeAndSettings(filterConfig, type, settings)) {
                    ALOGW("[ConfigReader] invalid filter type");
                    return;
                }
                filterMap[id].type = type;
                filterMap[id].bufferSize = filterConfig.getBufferSize();
                filterMap[id].getMqDesc = filterConfig.getUseFMQ();
                filterMap[id].settings = settings;
            }
        }
    }

    static void readDvrConfig1_0(map<string, DvrConfig>& dvrMap) {
        auto hardwareConfig = getHardwareConfig();
        if (hardwareConfig.hasDvrs()) {
            auto dvrs = *hardwareConfig.getFirstDvrs();
            for (auto dvrConfig : dvrs.getDvr()) {
                string id = dvrConfig.getId();
                DvrType type;
                switch (dvrConfig.getType()) {
                    case DvrTypeEnum::PLAYBACK:
                        type = DvrType::PLAYBACK;
                        dvrMap[id].settings.playback(readPlaybackSettings(dvrConfig));
                        break;
                    case DvrTypeEnum::RECORD:
                        type = DvrType::RECORD;
                        dvrMap[id].settings.record(readRecordSettings(dvrConfig));
                        break;
                    case DvrTypeEnum::UNKNOWN:
                        ALOGW("[ConfigReader] invalid DVR type");
                        return;
                }
                dvrMap[id].type = type;
                dvrMap[id].bufferSize = static_cast<uint32_t>(dvrConfig.getBufferSize());
                if (dvrConfig.hasInputFilePath()) {
                    dvrMap[id].playbackInputFile = dvrConfig.getInputFilePath();
                }
            }
        }
    }

    static void readLnbConfig1_0(map<string, LnbConfig>& lnbMap) {
        auto hardwareConfig = getHardwareConfig();
        if (hardwareConfig.hasLnbs()) {
            auto lnbs = *hardwareConfig.getFirstLnbs();
            for (auto lnbConfig : lnbs.getLnb()) {
                string id = lnbConfig.getId();
                if (lnbConfig.hasName()) {
                    lnbMap[id].name = lnbConfig.getName();
                } else {
                    lnbMap[id].name = emptyHardwareId;
                }
                lnbMap[id].voltage = static_cast<LnbVoltage>(lnbConfig.getVoltage());
                lnbMap[id].tone = static_cast<LnbTone>(lnbConfig.getTone());
                lnbMap[id].position = static_cast<LnbPosition>(lnbConfig.getPosition());
            }
        }
    }

<<<<<<< HEAD
=======
    static void readDescramblerConfig1_0(map<string, DescramblerConfig>& descramblerMap) {
        auto hardwareConfig = getHardwareConfig();
        if (hardwareConfig.hasDescramblers()) {
            auto descramblers = *hardwareConfig.getFirstDescramblers();
            for (auto descramblerConfig : descramblers.getDescrambler()) {
                string id = descramblerConfig.getId();
                descramblerMap[id].casSystemId =
                        static_cast<uint32_t>(descramblerConfig.getCasSystemId());
                if (descramblerConfig.hasProvisionStr()) {
                    descramblerMap[id].provisionStr = descramblerConfig.getProvisionStr();
                } else {
                    descramblerMap[id].provisionStr = PROVISION_STR;
                }
                if (descramblerConfig.hasSesstionPrivatData()) {
                    auto privateData = descramblerConfig.getSesstionPrivatData();
                    int size = privateData.size();
                    descramblerMap[id].hidlPvtData.resize(size);
                    memcpy(descramblerMap[id].hidlPvtData.data(), privateData.data(), size);
                } else {
                    descramblerMap[id].hidlPvtData.resize(256);
                }
            }
        }
    }

>>>>>>> bc7cfe2b
    static void readDiseqcMessages(map<string, vector<uint8_t>>& diseqcMsgMap) {
        auto hardwareConfig = getHardwareConfig();
        if (hardwareConfig.hasDiseqcMessages()) {
            auto msgs = *hardwareConfig.getFirstDiseqcMessages();
            for (auto msgConfig : msgs.getDiseqcMessage()) {
                string name = msgConfig.getMsgName();
                for (uint8_t atom : msgConfig.getMsgBody()) {
                    diseqcMsgMap[name].push_back(atom);
                }
            }
        }
    }

    static void readTimeFilterConfig1_0(map<string, TimeFilterConfig>& timeFilterMap) {
        auto hardwareConfig = getHardwareConfig();
        if (hardwareConfig.hasTimeFilters()) {
            auto timeFilters = *hardwareConfig.getFirstTimeFilters();
            for (auto timeFilterConfig : timeFilters.getTimeFilter()) {
                string id = timeFilterConfig.getId();
                timeFilterMap[id].timeStamp =
                        static_cast<uint64_t>(timeFilterConfig.getTimeStamp());
            }
        }
    }

    static void connectLiveBroadcast(LiveBroadcastHardwareConnections& live) {
        auto liveConfig = *getDataFlowConfiguration().getFirstClearLiveBroadcast();
        live.frontendId = liveConfig.getFrontendConnection();

        live.audioFilterId = liveConfig.getAudioFilterConnection();
        live.videoFilterId = liveConfig.getVideoFilterConnection();
        if (liveConfig.hasPcrFilterConnection()) {
            live.pcrFilterId = liveConfig.getPcrFilterConnection();
        } else {
            live.pcrFilterId = emptyHardwareId;
        }
        if (liveConfig.hasSectionFilterConnection()) {
            live.sectionFilterId = liveConfig.getSectionFilterConnection();
        } else {
            live.sectionFilterId = emptyHardwareId;
        }
        if (liveConfig.hasDvrSoftwareFeConnection()) {
            live.dvrSoftwareFeId = liveConfig.getDvrSoftwareFeConnection();
        }
    }

    static void connectScan(ScanHardwareConnections& scan) {
        auto scanConfig = getDataFlowConfiguration().getFirstScan();
        scan.frontendId = scanConfig->getFrontendConnection();
    }

    static void connectDvrPlayback(DvrPlaybackHardwareConnections& playback) {
        auto dataFlow = getDataFlowConfiguration();
        if (dataFlow.hasDvrPlayback()) {
            playback.support = true;
        } else {
            return;
        }
        auto playbackConfig = *dataFlow.getFirstDvrPlayback();
        playback.dvrId = playbackConfig.getDvrConnection();
        playback.audioFilterId = playbackConfig.getAudioFilterConnection();
        playback.videoFilterId = playbackConfig.getVideoFilterConnection();
        if (playbackConfig.hasSectionFilterConnection()) {
            playback.sectionFilterId = playbackConfig.getSectionFilterConnection();
        } else {
            playback.sectionFilterId = emptyHardwareId;
        }
    }

    static void connectDvrRecord(DvrRecordHardwareConnections& record) {
        auto dataFlow = getDataFlowConfiguration();
        if (dataFlow.hasDvrRecord()) {
            record.support = true;
        } else {
            return;
        }
        auto recordConfig = *dataFlow.getFirstDvrRecord();
        record.frontendId = recordConfig.getFrontendConnection();
        record.recordFilterId = recordConfig.getRecordFilterConnection();
        record.dvrRecordId = recordConfig.getDvrRecordConnection();
        if (recordConfig.hasDvrSoftwareFeConnection()) {
            record.dvrSoftwareFeId = recordConfig.getDvrSoftwareFeConnection();
        }
    }

    static void connectDescrambling(DescramblingHardwareConnections& descrambling) {
        auto dataFlow = getDataFlowConfiguration();
        if (dataFlow.hasDescrambling()) {
            descrambling.support = true;
        } else {
            return;
        }
        auto descConfig = *dataFlow.getFirstDescrambling();
        descrambling.frontendId = descConfig.getFrontendConnection();
<<<<<<< HEAD
=======
        descrambling.descramblerId = descConfig.getDescramblerConnection();
>>>>>>> bc7cfe2b
        descrambling.audioFilterId = descConfig.getAudioFilterConnection();
        descrambling.videoFilterId = descConfig.getVideoFilterConnection();
        if (descConfig.hasDvrSoftwareFeConnection()) {
            descrambling.dvrSoftwareFeId = descConfig.getDvrSoftwareFeConnection();
        }
    }

    static void connectLnbLive(LnbLiveHardwareConnections& lnbLive) {
        auto dataFlow = getDataFlowConfiguration();
        if (dataFlow.hasLnbLive()) {
            lnbLive.support = true;
        } else {
            return;
        }
        auto lnbLiveConfig = *dataFlow.getFirstLnbLive();
        lnbLive.frontendId = lnbLiveConfig.getFrontendConnection();
        lnbLive.audioFilterId = lnbLiveConfig.getAudioFilterConnection();
        lnbLive.videoFilterId = lnbLiveConfig.getVideoFilterConnection();
        lnbLive.lnbId = lnbLiveConfig.getLnbConnection();
        if (lnbLiveConfig.hasDiseqcMsgSender()) {
            for (auto msgName : lnbLiveConfig.getDiseqcMsgSender()) {
                lnbLive.diseqcMsgs.push_back(msgName);
            }
        }
    }

    static void connectLnbRecord(LnbRecordHardwareConnections& lnbRecord) {
        auto dataFlow = getDataFlowConfiguration();
        if (dataFlow.hasLnbRecord()) {
            lnbRecord.support = true;
        } else {
            return;
        }
        auto lnbRecordConfig = *dataFlow.getFirstLnbRecord();
        lnbRecord.frontendId = lnbRecordConfig.getFrontendConnection();
        lnbRecord.recordFilterId = lnbRecordConfig.getRecordFilterConnection();
        lnbRecord.dvrRecordId = lnbRecordConfig.getDvrRecordConnection();
        lnbRecord.lnbId = lnbRecordConfig.getLnbConnection();
        if (lnbRecordConfig.hasDiseqcMsgSender()) {
            for (auto msgName : lnbRecordConfig.getDiseqcMsgSender()) {
                lnbRecord.diseqcMsgs.push_back(msgName);
            }
        }
    }

    static void connectTimeFilter(TimeFilterHardwareConnections& timeFilter) {
        auto dataFlow = getDataFlowConfiguration();
        if (dataFlow.hasTimeFilter()) {
            timeFilter.support = true;
        } else {
            return;
        }
        auto timeFilterConfig = *dataFlow.getFirstTimeFilter();
        timeFilter.timeFilterId = timeFilterConfig.getTimeFilterConnection();
    }

  private:
    static FrontendDvbtSettings readDvbtFrontendSettings(Frontend feConfig) {
        ALOGW("[ConfigReader] fe type is dvbt");
        FrontendDvbtSettings dvbtSettings{
                .frequency = (uint32_t)feConfig.getFrequency(),
        };
        if (!feConfig.hasDvbtFrontendSettings_optional()) {
            ALOGW("[ConfigReader] no more dvbt settings");
            return dvbtSettings;
        }
        dvbtSettings.transmissionMode = static_cast<FrontendDvbtTransmissionMode>(
                feConfig.getFirstDvbtFrontendSettings_optional()->getTransmissionMode());
        dvbtSettings.bandwidth = static_cast<FrontendDvbtBandwidth>(
                feConfig.getFirstDvbtFrontendSettings_optional()->getBandwidth());
        dvbtSettings.isHighPriority =
                feConfig.getFirstDvbtFrontendSettings_optional()->getIsHighPriority();
        return dvbtSettings;
    }

    static FrontendDvbsSettings readDvbsFrontendSettings(Frontend feConfig) {
        ALOGW("[ConfigReader] fe type is dvbs");
        FrontendDvbsSettings dvbsSettings{
                .frequency = (uint32_t)feConfig.getFrequency(),
        };
        if (!feConfig.hasDvbsFrontendSettings_optional()) {
            ALOGW("[ConfigReader] no more dvbs settings");
            return dvbsSettings;
        }
        dvbsSettings.symbolRate = static_cast<uint32_t>(
                feConfig.getFirstDvbsFrontendSettings_optional()->getSymbolRate());
        dvbsSettings.inputStreamId = static_cast<uint32_t>(
                feConfig.getFirstDvbsFrontendSettings_optional()->getInputStreamId());
        return dvbsSettings;
    }

    static bool readFilterTypeAndSettings(Filter filterConfig, DemuxFilterType& type,
                                          DemuxFilterSettings& settings) {
        auto mainType = filterConfig.getMainType();
        auto subType = filterConfig.getSubType();
        uint32_t pid = static_cast<uint32_t>(filterConfig.getPid());
        switch (mainType) {
            case FilterMainTypeEnum::TS: {
                ALOGW("[ConfigReader] filter main type is ts");
                type.mainType = DemuxFilterMainType::TS;
                switch (subType) {
                    case FilterSubTypeEnum::UNDEFINED:
                        break;
                    case FilterSubTypeEnum::SECTION:
                        type.subType.tsFilterType(DemuxTsFilterType::SECTION);
                        settings.ts().filterSettings.section(
                                readSectionFilterSettings(filterConfig));
                        break;
                    case FilterSubTypeEnum::PES:
                        // TODO: b/182519645 support all the filter settings
                        /*settings.ts().filterSettings.pesData(
                                getPesFilterSettings(filterConfig));*/
                        type.subType.tsFilterType(DemuxTsFilterType::PES);
                        break;
                    case FilterSubTypeEnum::TS:
                        type.subType.tsFilterType(DemuxTsFilterType::TS);
                        settings.ts().filterSettings.noinit();
                        break;
                    case FilterSubTypeEnum::PCR:
                        type.subType.tsFilterType(DemuxTsFilterType::PCR);
                        settings.ts().filterSettings.noinit();
                        break;
                    case FilterSubTypeEnum::TEMI:
                        type.subType.tsFilterType(DemuxTsFilterType::TEMI);
                        settings.ts().filterSettings.noinit();
                        break;
                    case FilterSubTypeEnum::AUDIO:
                        type.subType.tsFilterType(DemuxTsFilterType::AUDIO);
                        settings.ts().filterSettings.av(readAvFilterSettings(filterConfig));
                        break;
                    case FilterSubTypeEnum::VIDEO:
                        type.subType.tsFilterType(DemuxTsFilterType::VIDEO);
                        settings.ts().filterSettings.av(readAvFilterSettings(filterConfig));
                        break;
                    case FilterSubTypeEnum::RECORD:
                        type.subType.tsFilterType(DemuxTsFilterType::RECORD);
                        settings.ts().filterSettings.record(readRecordFilterSettings(filterConfig));
                        break;
                    default:
                        ALOGW("[ConfigReader] ts subtype is not supported");
                        return false;
                }
                settings.ts().tpid = pid;
                break;
            }
            case FilterMainTypeEnum::MMTP: {
                ALOGW("[ConfigReader] filter main type is mmtp");
                type.mainType = DemuxFilterMainType::MMTP;
                switch (subType) {
                    case FilterSubTypeEnum::UNDEFINED:
                        break;
                    case FilterSubTypeEnum::SECTION:
                        type.subType.mmtpFilterType(DemuxMmtpFilterType::SECTION);
                        settings.mmtp().filterSettings.section(
                                readSectionFilterSettings(filterConfig));
                        break;
                    case FilterSubTypeEnum::PES:
                        type.subType.mmtpFilterType(DemuxMmtpFilterType::PES);
                        // TODO: b/182519645 support all the filter settings
                        /*settings.mmtp().filterSettings.pesData(
                                getPesFilterSettings(filterConfig));*/
                        break;
                    case FilterSubTypeEnum::MMTP:
                        type.subType.mmtpFilterType(DemuxMmtpFilterType::MMTP);
                        settings.mmtp().filterSettings.noinit();
                        break;
                    case FilterSubTypeEnum::AUDIO:
                        type.subType.mmtpFilterType(DemuxMmtpFilterType::AUDIO);
                        settings.mmtp().filterSettings.av(readAvFilterSettings(filterConfig));
                        break;
                    case FilterSubTypeEnum::VIDEO:
                        settings.mmtp().filterSettings.av(readAvFilterSettings(filterConfig));
                        break;
                    case FilterSubTypeEnum::RECORD:
                        type.subType.mmtpFilterType(DemuxMmtpFilterType::RECORD);
                        settings.mmtp().filterSettings.record(
                                readRecordFilterSettings(filterConfig));
                        break;
                    case FilterSubTypeEnum::DOWNLOAD:
                        type.subType.mmtpFilterType(DemuxMmtpFilterType::DOWNLOAD);
                        // TODO: b/182519645 support all the filter settings
                        /*settings.mmtp().filterSettings.download(
                                getDownloadFilterSettings(filterConfig));*/
                        break;
                    default:
                        ALOGW("[ConfigReader] mmtp subtype is not supported");
                        return false;
                }
                settings.mmtp().mmtpPid = pid;
                break;
            }
            default:
                // TODO: b/182519645 support all the filter configs
                ALOGW("[ConfigReader] filter main type is not supported in dynamic config");
                return false;
        }
        return true;
    }

    static DemuxFilterSectionSettings readSectionFilterSettings(Filter filterConfig) {
        DemuxFilterSectionSettings settings;
        if (!filterConfig.hasSectionFilterSettings_optional()) {
            return settings;
        }
        auto section = filterConfig.getFirstSectionFilterSettings_optional();
        settings.isCheckCrc = section->getIsCheckCrc();
        settings.isRepeat = section->getIsRepeat();
        settings.isRaw = section->getIsRaw();
        return settings;
    }

    static DemuxFilterAvSettings readAvFilterSettings(Filter filterConfig) {
        DemuxFilterAvSettings settings;
        if (!filterConfig.hasAvFilterSettings_optional()) {
            return settings;
        }
        auto av = filterConfig.getFirstAvFilterSettings_optional();
        settings.isPassthrough = av->getIsPassthrough();
        return settings;
    }

    static DemuxFilterRecordSettings readRecordFilterSettings(Filter filterConfig) {
        DemuxFilterRecordSettings settings;
        if (!filterConfig.hasRecordFilterSettings_optional()) {
            return settings;
        }
        auto record = filterConfig.getFirstRecordFilterSettings_optional();
        settings.tsIndexMask = static_cast<uint32_t>(record->getTsIndexMask());
        settings.scIndexType = static_cast<DemuxRecordScIndexType>(record->getScIndexType());
        return settings;
    }

    static PlaybackSettings readPlaybackSettings(Dvr dvrConfig) {
        ALOGW("[ConfigReader] dvr type is playback");
        PlaybackSettings playbackSettings{
                .statusMask = static_cast<uint8_t>(dvrConfig.getStatusMask()),
                .lowThreshold = static_cast<uint32_t>(dvrConfig.getLowThreshold()),
                .highThreshold = static_cast<uint32_t>(dvrConfig.getHighThreshold()),
                .dataFormat = static_cast<DataFormat>(dvrConfig.getDataFormat()),
                .packetSize = static_cast<uint8_t>(dvrConfig.getPacketSize()),
        };
        return playbackSettings;
    }

    static RecordSettings readRecordSettings(Dvr dvrConfig) {
        ALOGW("[ConfigReader] dvr type is record");
        RecordSettings recordSettings{
                .statusMask = static_cast<uint8_t>(dvrConfig.getStatusMask()),
                .lowThreshold = static_cast<uint32_t>(dvrConfig.getLowThreshold()),
                .highThreshold = static_cast<uint32_t>(dvrConfig.getHighThreshold()),
                .dataFormat = static_cast<DataFormat>(dvrConfig.getDataFormat()),
                .packetSize = static_cast<uint8_t>(dvrConfig.getPacketSize()),
        };
        return recordSettings;
    }

    static TunerConfiguration getTunerConfig() { return *read(configFilePath.c_str()); }

    static HardwareConfiguration getHardwareConfig() {
        return *getTunerConfig().getFirstHardwareConfiguration();
    }

    static DataFlowConfiguration getDataFlowConfiguration() {
        return *getTunerConfig().getFirstDataFlowConfiguration();
    }
};<|MERGE_RESOLUTION|>--- conflicted
+++ resolved
@@ -65,8 +65,6 @@
 
 const string configFilePath = "/vendor/etc/tuner_vts_config.xml";
 const string emptyHardwareId = "";
-<<<<<<< HEAD
-=======
 
 #define PROVISION_STR                                      \
     "{                                                   " \
@@ -79,7 +77,6 @@
     "  \"cas_type\": 1,                                  " \
     "  \"track_types\": [ ]                              " \
     "}                                                   "
->>>>>>> bc7cfe2b
 
 struct FrontendConfig {
     bool isSoftwareFe;
@@ -116,15 +113,12 @@
     uint64_t timeStamp;
 };
 
-<<<<<<< HEAD
-=======
 struct DescramblerConfig {
     uint32_t casSystemId;
     string provisionStr;
     vector<uint8_t> hidlPvtData;
 };
 
->>>>>>> bc7cfe2b
 struct LiveBroadcastHardwareConnections {
     string frontendId;
     string dvrSoftwareFeId;
@@ -163,13 +157,8 @@
     string dvrSoftwareFeId;
     string audioFilterId;
     string videoFilterId;
-<<<<<<< HEAD
-    /* string descramblerId;
-    list string of extra filters; */
-=======
     string descramblerId;
     /* list string of extra filters; */
->>>>>>> bc7cfe2b
 };
 
 struct LnbLiveHardwareConnections {
@@ -355,8 +344,6 @@
         }
     }
 
-<<<<<<< HEAD
-=======
     static void readDescramblerConfig1_0(map<string, DescramblerConfig>& descramblerMap) {
         auto hardwareConfig = getHardwareConfig();
         if (hardwareConfig.hasDescramblers()) {
@@ -382,7 +369,6 @@
         }
     }
 
->>>>>>> bc7cfe2b
     static void readDiseqcMessages(map<string, vector<uint8_t>>& diseqcMsgMap) {
         auto hardwareConfig = getHardwareConfig();
         if (hardwareConfig.hasDiseqcMessages()) {
@@ -477,10 +463,7 @@
         }
         auto descConfig = *dataFlow.getFirstDescrambling();
         descrambling.frontendId = descConfig.getFrontendConnection();
-<<<<<<< HEAD
-=======
         descrambling.descramblerId = descConfig.getDescramblerConnection();
->>>>>>> bc7cfe2b
         descrambling.audioFilterId = descConfig.getAudioFilterConnection();
         descrambling.videoFilterId = descConfig.getVideoFilterConnection();
         if (descConfig.hasDvrSoftwareFeConnection()) {
