--- conflicted
+++ resolved
@@ -76,14 +76,6 @@
         AttestationKey attest_key;
         vector<KeyCharacteristics> attest_key_characteristics;
         vector<Certificate> attest_key_cert_chain;
-<<<<<<< HEAD
-        ASSERT_EQ(ErrorCode::OK, GenerateKey(AuthorizationSetBuilder()
-                                                     .RsaKey(size, 65537)
-                                                     .AttestKey()
-                                                     .SetDefaultValidity(),
-                                             {} /* attestation signing key */, &attest_key.keyBlob,
-                                             &attest_key_characteristics, &attest_key_cert_chain));
-=======
         ASSERT_EQ(ErrorCode::OK,
                   GenerateAttestKey(AuthorizationSetBuilder()
                                             .RsaKey(size, 65537)
@@ -91,7 +83,6 @@
                                             .SetDefaultValidity(),
                                     {} /* attestation signing key */, &attest_key.keyBlob,
                                     &attest_key_characteristics, &attest_key_cert_chain));
->>>>>>> bbecb456
 
         ASSERT_GT(attest_key_cert_chain.size(), 0);
         EXPECT_EQ(attest_key_cert_chain.size(), 1);
@@ -236,19 +227,6 @@
     vector<KeyCharacteristics> attest_key_characteristics;
     vector<Certificate> attest_key_cert_chain;
     ASSERT_EQ(ErrorCode::OK,
-<<<<<<< HEAD
-              GenerateKey(AuthorizationSetBuilder()
-                                  .RsaKey(2048, 65537)
-                                  .AttestKey()
-                                  .AttestationChallenge(challenge)
-                                  .AttestationApplicationId(app_id)
-                                  .Authorization(TAG_CERTIFICATE_SERIAL, serial_blob)
-                                  .Authorization(TAG_CERTIFICATE_SUBJECT, subject_der)
-                                  .Authorization(TAG_NO_AUTH_REQUIRED)
-                                  .SetDefaultValidity(),
-                          {} /* attestation signing key */, &attest_key.keyBlob,
-                          &attest_key_characteristics, &attest_key_cert_chain));
-=======
               GenerateAttestKey(AuthorizationSetBuilder()
                                         .RsaKey(2048, 65537)
                                         .AttestKey()
@@ -260,7 +238,6 @@
                                         .SetDefaultValidity(),
                                 {} /* attestation signing key */, &attest_key.keyBlob,
                                 &attest_key_characteristics, &attest_key_cert_chain));
->>>>>>> bbecb456
 
     EXPECT_GT(attest_key_cert_chain.size(), 1);
     verify_subject_and_serial(attest_key_cert_chain[0], serial_int, subject, false);
@@ -349,19 +326,6 @@
         }
 
         EXPECT_EQ(ErrorCode::OK,
-<<<<<<< HEAD
-                  GenerateKey(AuthorizationSetBuilder()
-                                      .RsaKey(2048, 65537)
-                                      .AttestKey()
-                                      .AttestationChallenge("foo")
-                                      .AttestationApplicationId("bar")
-                                      .Authorization(TAG_NO_AUTH_REQUIRED)
-                                      .Authorization(TAG_CERTIFICATE_SERIAL, serial_blob)
-                                      .Authorization(TAG_CERTIFICATE_SUBJECT, subject_der)
-                                      .SetDefaultValidity(),
-                              attest_key_opt, &key_blob_list[i], &attested_key_characteristics,
-                              &cert_chain_list[i]));
-=======
                   GenerateAttestKey(AuthorizationSetBuilder()
                                             .RsaKey(2048, 65537)
                                             .AttestKey()
@@ -373,7 +337,6 @@
                                             .SetDefaultValidity(),
                                     attest_key_opt, &key_blob_list[i],
                                     &attested_key_characteristics, &cert_chain_list[i]));
->>>>>>> bbecb456
 
         AuthorizationSet hw_enforced = HwEnforcedAuthorizations(attested_key_characteristics);
         AuthorizationSet sw_enforced = SwEnforcedAuthorizations(attested_key_characteristics);
@@ -435,19 +398,6 @@
         }
 
         EXPECT_EQ(ErrorCode::OK,
-<<<<<<< HEAD
-                  GenerateKey(AuthorizationSetBuilder()
-                                      .EcdsaKey(EcCurve::P_256)
-                                      .AttestKey()
-                                      .AttestationChallenge("foo")
-                                      .AttestationApplicationId("bar")
-                                      .Authorization(TAG_CERTIFICATE_SERIAL, serial_blob)
-                                      .Authorization(TAG_CERTIFICATE_SUBJECT, subject_der)
-                                      .Authorization(TAG_NO_AUTH_REQUIRED)
-                                      .SetDefaultValidity(),
-                              attest_key_opt, &key_blob_list[i], &attested_key_characteristics,
-                              &cert_chain_list[i]));
-=======
                   GenerateAttestKey(AuthorizationSetBuilder()
                                             .EcdsaKey(EcCurve::P_256)
                                             .AttestKey()
@@ -459,7 +409,6 @@
                                             .SetDefaultValidity(),
                                     attest_key_opt, &key_blob_list[i],
                                     &attested_key_characteristics, &cert_chain_list[i]));
->>>>>>> bbecb456
 
         AuthorizationSet hw_enforced = HwEnforcedAuthorizations(attested_key_characteristics);
         AuthorizationSet sw_enforced = SwEnforcedAuthorizations(attested_key_characteristics);
@@ -524,32 +473,6 @@
 
         if ((i & 0x1) == 1) {
             EXPECT_EQ(ErrorCode::OK,
-<<<<<<< HEAD
-                      GenerateKey(AuthorizationSetBuilder()
-                                          .EcdsaKey(EcCurve::P_256)
-                                          .AttestKey()
-                                          .AttestationChallenge("foo")
-                                          .AttestationApplicationId("bar")
-                                          .Authorization(TAG_CERTIFICATE_SERIAL, serial_blob)
-                                          .Authorization(TAG_CERTIFICATE_SUBJECT, subject_der)
-                                          .Authorization(TAG_NO_AUTH_REQUIRED)
-                                          .SetDefaultValidity(),
-                                  attest_key_opt, &key_blob_list[i], &attested_key_characteristics,
-                                  &cert_chain_list[i]));
-        } else {
-            EXPECT_EQ(ErrorCode::OK,
-                      GenerateKey(AuthorizationSetBuilder()
-                                          .RsaKey(2048, 65537)
-                                          .AttestKey()
-                                          .AttestationChallenge("foo")
-                                          .AttestationApplicationId("bar")
-                                          .Authorization(TAG_CERTIFICATE_SERIAL, serial_blob)
-                                          .Authorization(TAG_CERTIFICATE_SUBJECT, subject_der)
-                                          .Authorization(TAG_NO_AUTH_REQUIRED)
-                                          .SetDefaultValidity(),
-                                  attest_key_opt, &key_blob_list[i], &attested_key_characteristics,
-                                  &cert_chain_list[i]));
-=======
                       GenerateAttestKey(AuthorizationSetBuilder()
                                                 .EcdsaKey(EcCurve::P_256)
                                                 .AttestKey()
@@ -574,7 +497,6 @@
                                                 .SetDefaultValidity(),
                                         attest_key_opt, &key_blob_list[i],
                                         &attested_key_characteristics, &cert_chain_list[i]));
->>>>>>> bbecb456
         }
 
         AuthorizationSet hw_enforced = HwEnforcedAuthorizations(attested_key_characteristics);
@@ -614,14 +536,6 @@
         AttestationKey attest_key;
         vector<KeyCharacteristics> attest_key_characteristics;
         vector<Certificate> attest_key_cert_chain;
-<<<<<<< HEAD
-        ASSERT_EQ(ErrorCode::OK, GenerateKey(AuthorizationSetBuilder()
-                                                     .RsaKey(size, 65537)
-                                                     .AttestKey()
-                                                     .SetDefaultValidity(),
-                                             {} /* attestation signing key */, &attest_key.keyBlob,
-                                             &attest_key_characteristics, &attest_key_cert_chain));
-=======
         ASSERT_EQ(ErrorCode::OK,
                   GenerateAttestKey(AuthorizationSetBuilder()
                                             .RsaKey(size, 65537)
@@ -629,7 +543,6 @@
                                             .SetDefaultValidity(),
                                     {} /* attestation signing key */, &attest_key.keyBlob,
                                     &attest_key_characteristics, &attest_key_cert_chain));
->>>>>>> bbecb456
 
         EXPECT_EQ(attest_key_cert_chain.size(), 1);
         EXPECT_TRUE(IsSelfSigned(attest_key_cert_chain)) << "Failed on size " << size;
@@ -673,11 +586,7 @@
         vector<Certificate> attest_key_cert_chain;
         ASSERT_EQ(
                 ErrorCode::OK,
-<<<<<<< HEAD
-                GenerateKey(
-=======
                 GenerateAttestKey(
->>>>>>> bbecb456
                         AuthorizationSetBuilder().EcdsaKey(curve).AttestKey().SetDefaultValidity(),
                         {} /* attestation signing key */, &attest_key.keyBlob,
                         &attest_key_characteristics, &attest_key_cert_chain));
@@ -790,14 +699,6 @@
     AttestationKey attest_key;
     vector<KeyCharacteristics> attest_key_characteristics;
     vector<Certificate> attest_key_cert_chain;
-<<<<<<< HEAD
-    ASSERT_EQ(ErrorCode::OK, GenerateKey(AuthorizationSetBuilder()
-                                                 .EcdsaKey(EcCurve::P_256)
-                                                 .AttestKey()
-                                                 .SetDefaultValidity(),
-                                         {} /* attestation signing key */, &attest_key.keyBlob,
-                                         &attest_key_characteristics, &attest_key_cert_chain));
-=======
     ASSERT_EQ(ErrorCode::OK,
               GenerateAttestKey(AuthorizationSetBuilder()
                                         .EcdsaKey(EcCurve::P_256)
@@ -805,7 +706,6 @@
                                         .SetDefaultValidity(),
                                 {} /* attestation signing key */, &attest_key.keyBlob,
                                 &attest_key_characteristics, &attest_key_cert_chain));
->>>>>>> bbecb456
     attest_key.issuerSubjectName = make_name_from_str("Android Keystore Key");
     ASSERT_GT(attest_key_cert_chain.size(), 0);
     EXPECT_EQ(attest_key_cert_chain.size(), 1);
@@ -864,14 +764,6 @@
     AttestationKey attest_key;
     vector<KeyCharacteristics> attest_key_characteristics;
     vector<Certificate> attest_key_cert_chain;
-<<<<<<< HEAD
-    ASSERT_EQ(ErrorCode::OK, GenerateKey(AuthorizationSetBuilder()
-                                                 .EcdsaKey(EcCurve::P_256)
-                                                 .AttestKey()
-                                                 .SetDefaultValidity(),
-                                         {} /* attestation signing key */, &attest_key.keyBlob,
-                                         &attest_key_characteristics, &attest_key_cert_chain));
-=======
     ASSERT_EQ(ErrorCode::OK,
               GenerateAttestKey(AuthorizationSetBuilder()
                                         .EcdsaKey(EcCurve::P_256)
@@ -879,7 +771,6 @@
                                         .SetDefaultValidity(),
                                 {} /* attestation signing key */, &attest_key.keyBlob,
                                 &attest_key_characteristics, &attest_key_cert_chain));
->>>>>>> bbecb456
     attest_key.issuerSubjectName = make_name_from_str("Android Keystore Key");
     ASSERT_GT(attest_key_cert_chain.size(), 0);
     EXPECT_EQ(attest_key_cert_chain.size(), 1);
