--- conflicted
+++ resolved
@@ -110,31 +110,6 @@
             sdk_version: "module_current",
         },
     },
-<<<<<<< HEAD
-}
-
-aidl_interface {
-    name: "android.hardware.audio.effect",
-    vendor_available: true,
-    srcs: [
-        "android/hardware/audio/effect/Descriptor.aidl",
-        "android/hardware/audio/effect/IFactory.aidl",
-    ],
-    imports: [
-        "android.hardware.audio.common-V1",
-        "android.media.audio.common.types-V1",
-    ],
-    stability: "vintf",
-    backend: {
-        // The C++ backend is disabled transitively due to use of FMQ.
-        cpp: {
-            enabled: false,
-        },
-        java: {
-            sdk_version: "module_current",
-        },
-    },
-=======
     versions_with_info: [
         // IMPORTANT: Update latest_android_hardware_audio_core every time you
         // add the latest frozen version to versions_with_info
@@ -159,5 +134,27 @@
     static_libs: [
         latest_android_hardware_audio_core + "-ndk",
     ],
->>>>>>> bf94fa32
+}
+
+aidl_interface {
+    name: "android.hardware.audio.effect",
+    vendor_available: true,
+    srcs: [
+        "android/hardware/audio/effect/Descriptor.aidl",
+        "android/hardware/audio/effect/IFactory.aidl",
+    ],
+    imports: [
+        "android.hardware.audio.common-V1",
+        "android.media.audio.common.types-V1",
+    ],
+    stability: "vintf",
+    backend: {
+        // The C++ backend is disabled transitively due to use of FMQ.
+        cpp: {
+            enabled: false,
+        },
+        java: {
+            sdk_version: "module_current",
+        },
+    },
 }