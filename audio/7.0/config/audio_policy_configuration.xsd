--- conflicted
+++ resolved
@@ -414,10 +414,7 @@
             <xs:enumeration value="AUDIO_FORMAT_MPEGH_LC_L4"/>
             <xs:enumeration value="AUDIO_FORMAT_IEC60958"/>
             <xs:enumeration value="AUDIO_FORMAT_DTS_UHD"/>
-<<<<<<< HEAD
-=======
             <xs:enumeration value="AUDIO_FORMAT_DRA"/>
->>>>>>> b76d8e27
         </xs:restriction>
     </xs:simpleType>
     <xs:simpleType name="extendableAudioFormat">
